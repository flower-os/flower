--- conflicted
+++ resolved
@@ -2,10 +2,5 @@
 **/*.rs.bk
 src/rust/Cargo.lock
 .idea/
-<<<<<<< HEAD
-build/
-flower.iml
-=======
 *.iml
-build/
->>>>>>> e7a7c95a
+build/