--- conflicted
+++ resolved
@@ -1,63 +1,3 @@
-<<<<<<< HEAD
-from_discriminator! {
-    /// Represents generic flower colors, based off of VGA's color set
-    #[allow(dead_code)] // dead variants for completeness
-    #[derive(Debug, Copy, Clone, Eq, PartialEq)]
-    #[repr(u8)]
-    pub enum Color {
-        Black = 0,
-        Blue = 1,
-        Green = 2,
-        Cyan = 3,
-        Red = 4,
-        Magenta = 5,
-        Brown = 6,
-        LightGray = 7,
-        DarkGray = 8,
-        LightBlue = 9,
-        LightGreen = 10,
-        LightCyan = 11,
-        LightRed = 12,
-        Pink = 13,
-        Yellow = 14,
-        White = 15,
-    }
-}
-
-#[derive(Debug, Copy, Clone, Eq, PartialEq)]
-pub struct ColorPair {
-    pub foreground: Color,
-    pub background: Color,
-}
-
-impl ColorPair {
-    #[allow(dead_code)] // Completeness
-    pub const fn new(foreground: Color, background: Color) -> Self {
-        ColorPair { foreground, background }
-    }
-}
-
-impl Default for ColorPair {
-    fn default() -> Self {
-        ColorPair {
-            foreground: Color::White,
-            background: Color::Black
-        }
-    }
-}
-
-macro_rules! color {
-    ($foreground:ident, $background:ident) => {
-        ::color::ColorPair {
-            foreground: ::color::Color::$foreground,
-            background: ::color::Color::$background,
-        }
-    };
-
-    ($foreground:ident on $background:ident) => {
-        color!($foreground, $background)
-    };
-=======
 from_discriminator! {
     /// Represents generic flower colors, based off of VGA's color set
     #[allow(dead_code)] // dead variants for completeness
@@ -116,5 +56,4 @@
     ($foreground:ident on $background:ident) => {
         color!($foreground, $background)
     };
->>>>>>> b52323de
 }