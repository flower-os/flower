//! Module for interrupt handling/IDT

<<<<<<< HEAD
use x86_64::structures::idt::{InterruptDescriptorTable, ExceptionStackFrame, PageFaultErrorCode};
use interrupts::exceptions::page_fault;
use gdt;
=======
use x86_64::structures::idt::{Idt, ExceptionStackFrame};
>>>>>>> b52323de

use alloc::vec::Vec;
use spin::RwLock;
use array_init;

mod pic;
mod exceptions;

lazy_static! {
<<<<<<< HEAD
    static ref IDT: InterruptDescriptorTable = {
        let mut idt = InterruptDescriptorTable::new();

        unsafe {
            idt.divide_by_zero.set_handler_fn(exceptions::divide_by_zero)
                .set_stack_index(gdt::PANICKING_EXCEPTION_IST_INDEX);
            idt.breakpoint.set_handler_fn(exceptions::breakpoint)
                .set_stack_index(gdt::PANICKING_EXCEPTION_IST_INDEX);
            idt.overflow.set_handler_fn(exceptions::overflow)
                .set_stack_index(gdt::PANICKING_EXCEPTION_IST_INDEX);
            idt.bound_range_exceeded.set_handler_fn(exceptions::out_of_bounds)
                .set_stack_index(gdt::PANICKING_EXCEPTION_IST_INDEX);
            idt.invalid_opcode.set_handler_fn(exceptions::invalid_opcode)
                .set_stack_index(gdt::PANICKING_EXCEPTION_IST_INDEX);
            idt.device_not_available.set_handler_fn(exceptions::device_not_available)
                .set_stack_index(gdt::PANICKING_EXCEPTION_IST_INDEX);
            idt.double_fault.set_handler_fn(exceptions::double_fault)
                .set_stack_index(gdt::DOUBLE_FAULT_IST_INDEX);
            idt.invalid_tss.set_handler_fn(exceptions::invalid_tss)
                .set_stack_index(gdt::PANICKING_EXCEPTION_IST_INDEX);
            idt.segment_not_present.set_handler_fn(exceptions::segment_not_present)
                .set_stack_index(gdt::PANICKING_EXCEPTION_IST_INDEX);
            idt.stack_segment_fault.set_handler_fn(exceptions::stack_segment_fault)
                .set_stack_index(gdt::PANICKING_EXCEPTION_IST_INDEX);
            idt.general_protection_fault.set_handler_fn(exceptions::general_protection_fault)
                .set_stack_index(gdt::PANICKING_EXCEPTION_IST_INDEX);

            let page_fault: extern "x86-interrupt" fn(&mut ExceptionStackFrame, u64) = page_fault;
            let page_fault:  extern "x86-interrupt" fn(&mut ExceptionStackFrame, PageFaultErrorCode)
                = unsafe{core::mem::transmute(page_fault)};

            unsafe {
                idt.page_fault.set_handler_fn(page_fault);
            }

            idt.x87_floating_point.set_handler_fn(exceptions::x87_floating_point)
                .set_stack_index(gdt::PANICKING_EXCEPTION_IST_INDEX);
            idt.alignment_check.set_handler_fn(exceptions::alignment_check)
                .set_stack_index(gdt::PANICKING_EXCEPTION_IST_INDEX);
            idt.machine_check.set_handler_fn(exceptions::machine_check)
                .set_stack_index(gdt::PANICKING_EXCEPTION_IST_INDEX);
            idt.simd_floating_point.set_handler_fn(exceptions::simd_floating_point)
                .set_stack_index(gdt::PANICKING_EXCEPTION_IST_INDEX);
            idt.virtualization.set_handler_fn(exceptions::virtualization)
                .set_stack_index(gdt::PANICKING_EXCEPTION_IST_INDEX);
            idt.security_exception.set_handler_fn(exceptions::security_exception)
                .set_stack_index(gdt::PANICKING_EXCEPTION_IST_INDEX);
        }
=======
    static ref IDT: Idt = {
        let mut idt = Idt::new();
        init_interrupt_handlers(&mut idt);
>>>>>>> b52323de
        idt
    };
}

lazy_static! {
    static ref LISTENERS: RwLock<[Vec<fn()>; 16]> = RwLock::new(
        array_init::array_init(|_| Vec::with_capacity(1))
    );
}

/// Registers a listener for the given IRQ
pub fn listen<I: Into<u8>>(irq: I, listener: fn()) {
    LISTENERS.write()[irq.into() as usize].push(listener);
}

/// Dispatches the given IRQ to all relevant registered listeners
pub fn dispatch_irq(irq: u8) {
    for listener in LISTENERS.read()[irq as usize].iter() {
        listener();
    }
}

#[repr(u8)]
pub enum Irq {
    Pit = 0,
    Ps2Keyboard = 1,
    Ps2Mouse = 12,
}

impl Into<u8> for Irq {
    fn into(self) -> u8 { self as u8 }
}

/// Setup IDTs and initialize and remap PICs
pub fn initialize() {
    info!("interrupts: initializing");

    IDT.load();
    debug!("interrupts: initialized idt");

    pic::CHAINED_PICS.lock().init_and_remap();
    debug!("interrupts: pic initialized and remapped");
}

pub fn enable() {
    unsafe { asm!("sti" :::: "volatile"); }
}

pub fn disable() {
    unsafe { asm!("cli" :::: "volatile"); }
}

pub fn enable_irq<I: Into<u8>>(irq: I) {
    pic::CHAINED_PICS.lock().enable_line(irq.into());
}

pub fn disable_irq<I: Into<u8>>(irq: I) {
    pic::CHAINED_PICS.lock().disable_line(irq.into());
}

macro_rules! init_irq_handlers {
    ($idt:expr, $($irq:expr),*) => {
        $(
            {
                extern "x86-interrupt" fn handle_irq(_: &mut ExceptionStackFrame) {
                    pic::CHAINED_PICS.lock().handle_interrupt($irq, || dispatch_irq($irq));
                }
                $idt.interrupts[$irq].set_handler_fn(handle_irq);
            }
        )*
    };
}

fn init_interrupt_handlers(idt: &mut Idt) {
    idt.divide_by_zero.set_handler_fn(exceptions::divide_by_zero);
    idt.breakpoint.set_handler_fn(exceptions::breakpoint);
    idt.overflow.set_handler_fn(exceptions::overflow);
    idt.bound_range_exceeded.set_handler_fn(exceptions::out_of_bounds);
    idt.invalid_opcode.set_handler_fn(exceptions::invalid_opcode);
    idt.device_not_available.set_handler_fn(exceptions::device_not_available);
    idt.double_fault.set_handler_fn(exceptions::double_fault);
    idt.invalid_tss.set_handler_fn(exceptions::invalid_tss);
    idt.segment_not_present.set_handler_fn(exceptions::segment_not_present);
    idt.stack_segment_fault.set_handler_fn(exceptions::stack_segment_fault);
    idt.general_protection_fault.set_handler_fn(exceptions::general_protection_fault);
    idt.page_fault.set_handler_fn(exceptions::page_fault);
    idt.x87_floating_point.set_handler_fn(exceptions::x87_floating_point);
    idt.alignment_check.set_handler_fn(exceptions::alignment_check);
    idt.machine_check.set_handler_fn(exceptions::machine_check);
    idt.simd_floating_point.set_handler_fn(exceptions::simd_floating_point);
    idt.virtualization.set_handler_fn(exceptions::virtualization);
    idt.security_exception.set_handler_fn(exceptions::security_exception);

    init_irq_handlers!(idt, 0, 1, 2, 3, 4, 5, 6, 7, 8, 9, 10, 11, 12, 13, 14, 15);
}<|MERGE_RESOLUTION|>--- conflicted
+++ resolved
@@ -1,12 +1,8 @@
 //! Module for interrupt handling/IDT
 
-<<<<<<< HEAD
 use x86_64::structures::idt::{InterruptDescriptorTable, ExceptionStackFrame, PageFaultErrorCode};
-use interrupts::exceptions::page_fault;
-use gdt;
-=======
-use x86_64::structures::idt::{Idt, ExceptionStackFrame};
->>>>>>> b52323de
+use crate::interrupts::exceptions::page_fault;
+use crate::gdt;
 
 use alloc::vec::Vec;
 use spin::RwLock;
@@ -16,60 +12,9 @@
 mod exceptions;
 
 lazy_static! {
-<<<<<<< HEAD
     static ref IDT: InterruptDescriptorTable = {
         let mut idt = InterruptDescriptorTable::new();
-
-        unsafe {
-            idt.divide_by_zero.set_handler_fn(exceptions::divide_by_zero)
-                .set_stack_index(gdt::PANICKING_EXCEPTION_IST_INDEX);
-            idt.breakpoint.set_handler_fn(exceptions::breakpoint)
-                .set_stack_index(gdt::PANICKING_EXCEPTION_IST_INDEX);
-            idt.overflow.set_handler_fn(exceptions::overflow)
-                .set_stack_index(gdt::PANICKING_EXCEPTION_IST_INDEX);
-            idt.bound_range_exceeded.set_handler_fn(exceptions::out_of_bounds)
-                .set_stack_index(gdt::PANICKING_EXCEPTION_IST_INDEX);
-            idt.invalid_opcode.set_handler_fn(exceptions::invalid_opcode)
-                .set_stack_index(gdt::PANICKING_EXCEPTION_IST_INDEX);
-            idt.device_not_available.set_handler_fn(exceptions::device_not_available)
-                .set_stack_index(gdt::PANICKING_EXCEPTION_IST_INDEX);
-            idt.double_fault.set_handler_fn(exceptions::double_fault)
-                .set_stack_index(gdt::DOUBLE_FAULT_IST_INDEX);
-            idt.invalid_tss.set_handler_fn(exceptions::invalid_tss)
-                .set_stack_index(gdt::PANICKING_EXCEPTION_IST_INDEX);
-            idt.segment_not_present.set_handler_fn(exceptions::segment_not_present)
-                .set_stack_index(gdt::PANICKING_EXCEPTION_IST_INDEX);
-            idt.stack_segment_fault.set_handler_fn(exceptions::stack_segment_fault)
-                .set_stack_index(gdt::PANICKING_EXCEPTION_IST_INDEX);
-            idt.general_protection_fault.set_handler_fn(exceptions::general_protection_fault)
-                .set_stack_index(gdt::PANICKING_EXCEPTION_IST_INDEX);
-
-            let page_fault: extern "x86-interrupt" fn(&mut ExceptionStackFrame, u64) = page_fault;
-            let page_fault:  extern "x86-interrupt" fn(&mut ExceptionStackFrame, PageFaultErrorCode)
-                = unsafe{core::mem::transmute(page_fault)};
-
-            unsafe {
-                idt.page_fault.set_handler_fn(page_fault);
-            }
-
-            idt.x87_floating_point.set_handler_fn(exceptions::x87_floating_point)
-                .set_stack_index(gdt::PANICKING_EXCEPTION_IST_INDEX);
-            idt.alignment_check.set_handler_fn(exceptions::alignment_check)
-                .set_stack_index(gdt::PANICKING_EXCEPTION_IST_INDEX);
-            idt.machine_check.set_handler_fn(exceptions::machine_check)
-                .set_stack_index(gdt::PANICKING_EXCEPTION_IST_INDEX);
-            idt.simd_floating_point.set_handler_fn(exceptions::simd_floating_point)
-                .set_stack_index(gdt::PANICKING_EXCEPTION_IST_INDEX);
-            idt.virtualization.set_handler_fn(exceptions::virtualization)
-                .set_stack_index(gdt::PANICKING_EXCEPTION_IST_INDEX);
-            idt.security_exception.set_handler_fn(exceptions::security_exception)
-                .set_stack_index(gdt::PANICKING_EXCEPTION_IST_INDEX);
-        }
-=======
-    static ref IDT: Idt = {
-        let mut idt = Idt::new();
         init_interrupt_handlers(&mut idt);
->>>>>>> b52323de
         idt
     };
 }
@@ -137,31 +82,55 @@
                 extern "x86-interrupt" fn handle_irq(_: &mut ExceptionStackFrame) {
                     pic::CHAINED_PICS.lock().handle_interrupt($irq, || dispatch_irq($irq));
                 }
-                $idt.interrupts[$irq].set_handler_fn(handle_irq);
+                $idt[$irq].set_handler_fn(handle_irq);
             }
         )*
     };
 }
 
-fn init_interrupt_handlers(idt: &mut Idt) {
-    idt.divide_by_zero.set_handler_fn(exceptions::divide_by_zero);
-    idt.breakpoint.set_handler_fn(exceptions::breakpoint);
-    idt.overflow.set_handler_fn(exceptions::overflow);
-    idt.bound_range_exceeded.set_handler_fn(exceptions::out_of_bounds);
-    idt.invalid_opcode.set_handler_fn(exceptions::invalid_opcode);
-    idt.device_not_available.set_handler_fn(exceptions::device_not_available);
-    idt.double_fault.set_handler_fn(exceptions::double_fault);
-    idt.invalid_tss.set_handler_fn(exceptions::invalid_tss);
-    idt.segment_not_present.set_handler_fn(exceptions::segment_not_present);
-    idt.stack_segment_fault.set_handler_fn(exceptions::stack_segment_fault);
-    idt.general_protection_fault.set_handler_fn(exceptions::general_protection_fault);
-    idt.page_fault.set_handler_fn(exceptions::page_fault);
-    idt.x87_floating_point.set_handler_fn(exceptions::x87_floating_point);
-    idt.alignment_check.set_handler_fn(exceptions::alignment_check);
-    idt.machine_check.set_handler_fn(exceptions::machine_check);
-    idt.simd_floating_point.set_handler_fn(exceptions::simd_floating_point);
-    idt.virtualization.set_handler_fn(exceptions::virtualization);
-    idt.security_exception.set_handler_fn(exceptions::security_exception);
+fn init_interrupt_handlers(idt: &mut InterruptDescriptorTable) {
+    unsafe {
+        idt.divide_by_zero.set_handler_fn(exceptions::divide_by_zero)
+            .set_stack_index(gdt::PANICKING_EXCEPTION_IST_INDEX);
+        idt.breakpoint.set_handler_fn(exceptions::breakpoint)
+            .set_stack_index(gdt::PANICKING_EXCEPTION_IST_INDEX);
+        idt.overflow.set_handler_fn(exceptions::overflow)
+            .set_stack_index(gdt::PANICKING_EXCEPTION_IST_INDEX);
+        idt.bound_range_exceeded.set_handler_fn(exceptions::out_of_bounds)
+            .set_stack_index(gdt::PANICKING_EXCEPTION_IST_INDEX);
+        idt.invalid_opcode.set_handler_fn(exceptions::invalid_opcode)
+            .set_stack_index(gdt::PANICKING_EXCEPTION_IST_INDEX);
+        idt.device_not_available.set_handler_fn(exceptions::device_not_available)
+            .set_stack_index(gdt::PANICKING_EXCEPTION_IST_INDEX);
+        idt.double_fault.set_handler_fn(exceptions::double_fault)
+            .set_stack_index(gdt::DOUBLE_FAULT_IST_INDEX);
+        idt.invalid_tss.set_handler_fn(exceptions::invalid_tss)
+            .set_stack_index(gdt::PANICKING_EXCEPTION_IST_INDEX);
+        idt.segment_not_present.set_handler_fn(exceptions::segment_not_present)
+            .set_stack_index(gdt::PANICKING_EXCEPTION_IST_INDEX);
+        idt.stack_segment_fault.set_handler_fn(exceptions::stack_segment_fault)
+            .set_stack_index(gdt::PANICKING_EXCEPTION_IST_INDEX);
+        idt.general_protection_fault.set_handler_fn(exceptions::general_protection_fault)
+            .set_stack_index(gdt::PANICKING_EXCEPTION_IST_INDEX);
+
+        let page_fault: extern "x86-interrupt" fn(&mut ExceptionStackFrame, u64) = page_fault;
+        let page_fault: extern "x86-interrupt" fn(&mut ExceptionStackFrame, PageFaultErrorCode)
+            = core::mem::transmute(page_fault);
+            idt.page_fault.set_handler_fn(page_fault);
+
+        idt.x87_floating_point.set_handler_fn(exceptions::x87_floating_point)
+            .set_stack_index(gdt::PANICKING_EXCEPTION_IST_INDEX);
+        idt.alignment_check.set_handler_fn(exceptions::alignment_check)
+            .set_stack_index(gdt::PANICKING_EXCEPTION_IST_INDEX);
+        idt.machine_check.set_handler_fn(exceptions::machine_check)
+            .set_stack_index(gdt::PANICKING_EXCEPTION_IST_INDEX);
+        idt.simd_floating_point.set_handler_fn(exceptions::simd_floating_point)
+            .set_stack_index(gdt::PANICKING_EXCEPTION_IST_INDEX);
+        idt.virtualization.set_handler_fn(exceptions::virtualization)
+            .set_stack_index(gdt::PANICKING_EXCEPTION_IST_INDEX);
+        idt.security_exception.set_handler_fn(exceptions::security_exception)
+            .set_stack_index(gdt::PANICKING_EXCEPTION_IST_INDEX);
+    }
 
     init_irq_handlers!(idt, 0, 1, 2, 3, 4, 5, 6, 7, 8, 9, 10, 11, 12, 13, 14, 15);
 }