--- conflicted
+++ resolved
@@ -1,130 +1,60 @@
-<<<<<<< HEAD
-pub type CChar = u8;
-
-/// A macro to implement [FromDiscriminator] on an enum with explicit discriminators.
-/// Doesn't support generics or comments, but does support attributes, etc
-macro_rules! from_discriminator {
-    {
-        $(#[$attr:meta])*
-        enum $name:ident {
-            $($member:ident = $discriminator:expr),+
-            $(,)* // Ugly, but works
-        }
-    } => {
-        $(#[$attr])*
-        enum $name {
-            $($member = $discriminator),+
-        }
-
-        impl ::util::FromDiscriminator for $name {
-            type Output = $name;
-
-            fn from_discriminator(discriminator: u64) -> Result<Self::Output, ::util::UnknownDiscriminator> {
-                match discriminator {
-                    $($discriminator => Ok($name::$member)),+,
-                    unknown => Err(::util::UnknownDiscriminator(unknown))
-                }
-            }
-        }
-    };
-
-    {
-        $(#[$attr:meta])*
-        pub enum $name:ident {
-            $($member:ident = $discriminator:expr),+
-            $(,)* // Ugly, but works
-        }
-    } => {
-        $(#[$attr])*
-        pub enum $name {
-            $($member = $discriminator),+
-        }
-
-        impl ::util::FromDiscriminator for $name {
-            type Output = $name;
-
-            fn from_discriminator(discriminator: u64) -> Result<Self::Output, ::util::UnknownDiscriminator> {
-                match discriminator {
-                    $($discriminator => Ok($name::$member)),+,
-                    unknown => Err(::util::UnknownDiscriminator(unknown))
-                }
-            }
-        }
-    };
-}
-
-pub struct UnknownDiscriminator(pub u64);
-
-pub trait FromDiscriminator {
-    type Output;
-    fn from_discriminator(discriminator: u64) -> Result<Self::Output, UnknownDiscriminator>;
-}
-
-/// A macro to catch `try`'d values into one value
-macro_rules! catch {
-    {$($token:tt)*} => (
-    (|| { $($token)* })()
-    )
-}
-=======
-//! Various utilities
-
-/// A macro to implement [FromDiscriminator] on an enum with explicit discriminators.
-/// Doesn't support generics or comments, but does support attributes, etc
-macro_rules! from_discriminator {
-    {
-        $(#[$attr:meta])*
-        enum $name:ident {
-            $($member:ident = $discriminator:expr),+
-            $(,)* // Ugly, but works
-        }
-    } => {
-        $(#[$attr])*
-        enum $name {
-            $($member = $discriminator),+
-        }
-
-        impl ::util::FromDiscriminator for $name {
-            type Output = $name;
-
-            fn from_discriminator(discriminator: u64) -> Result<Self::Output, ::util::UnknownDiscriminator> {
-                match discriminator {
-                    $($discriminator => Ok($name::$member)),+,
-                    unknown => Err(::util::UnknownDiscriminator(unknown))
-                }
-            }
-        }
-    };
-
-    {
-        $(#[$attr:meta])*
-        pub enum $name:ident {
-            $($member:ident = $discriminator:expr),+
-            $(,)* // Ugly, but works
-        }
-    } => {
-        $(#[$attr])*
-        pub enum $name {
-            $($member = $discriminator),+
-        }
-
-        impl ::util::FromDiscriminator for $name {
-            type Output = $name;
-
-            fn from_discriminator(discriminator: u64) -> Result<Self::Output, ::util::UnknownDiscriminator> {
-                match discriminator {
-                    $($discriminator => Ok($name::$member)),+,
-                    unknown => Err(::util::UnknownDiscriminator(unknown))
-                }
-            }
-        }
-    };
-}
-
-pub struct UnknownDiscriminator(pub u64);
-
-pub trait FromDiscriminator {
-    type Output;
-    fn from_discriminator(discriminator: u64) -> Result<Self::Output, UnknownDiscriminator>;
-}
->>>>>>> d2e39605
+//! Various utilities
+
+/// A macro to implement [FromDiscriminator] on an enum with explicit discriminators.
+/// Doesn't support generics or comments, but does support attributes, etc
+macro_rules! from_discriminator {
+    {
+        $(#[$attr:meta])*
+        enum $name:ident {
+            $($member:ident = $discriminator:expr),+
+            $(,)* // Ugly, but works
+        }
+    } => {
+        $(#[$attr])*
+        enum $name {
+            $($member = $discriminator),+
+        }
+
+        impl ::util::FromDiscriminator for $name {
+            type Output = $name;
+
+            fn from_discriminator(discriminator: u64) -> Result<Self::Output, ::util::UnknownDiscriminator> {
+                match discriminator {
+                    $($discriminator => Ok($name::$member)),+,
+                    unknown => Err(::util::UnknownDiscriminator(unknown))
+                }
+            }
+        }
+    };
+
+    {
+        $(#[$attr:meta])*
+        pub enum $name:ident {
+            $($member:ident = $discriminator:expr),+
+            $(,)* // Ugly, but works
+        }
+    } => {
+        $(#[$attr])*
+        pub enum $name {
+            $($member = $discriminator),+
+        }
+
+        impl ::util::FromDiscriminator for $name {
+            type Output = $name;
+
+            fn from_discriminator(discriminator: u64) -> Result<Self::Output, ::util::UnknownDiscriminator> {
+                match discriminator {
+                    $($discriminator => Ok($name::$member)),+,
+                    unknown => Err(::util::UnknownDiscriminator(unknown))
+                }
+            }
+        }
+    };
+}
+
+pub struct UnknownDiscriminator(pub u64);
+
+pub trait FromDiscriminator {
+    type Output;
+    fn from_discriminator(discriminator: u64) -> Result<Self::Output, UnknownDiscriminator>;
+}