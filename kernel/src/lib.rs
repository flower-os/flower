--- conflicted
+++ resolved
@@ -16,21 +16,13 @@
 
 mod lang;
 mod io;
+mod keyboard;
+mod keymap;
 #[macro_use]
-<<<<<<< HEAD
 mod drivers;
 
 use drivers::vga::{self, VgaColor, Color};
-=======
-mod vga;
-mod keyboard;
-mod keymap;
-mod ps2_io;
-mod ps2;
-
-use vga::Color;
 use keyboard::{Keyboard, Ps2Keyboard};
->>>>>>> 42005d09
 
 const FLOWER: &'static str = include_str!("resources/art/flower.txt");
 const FLOWER_STEM: &'static str = include_str!("resources/art/flower_stem.txt");
@@ -56,7 +48,7 @@
         VgaColor::new(Color::White, Color::Black)
     );
 
-<<<<<<< HEAD
+
     // Reset cursor position to (0, 0)
     // It's hackish but it looks better
     vga::WRITER.lock().set_cursor_pos((0, 0));
@@ -68,7 +60,7 @@
     ).expect("Color code should be valid");
 
     drivers::ps2::PS2.lock().initialize();
-=======
+
     let keyboard_device = &mut ps2::PS2.lock().devices[0];
     let mut keyboard = Ps2Keyboard::new(keyboard_device);
     println!("Enabling keyboard");
@@ -82,7 +74,6 @@
     } else {
         println!("Failed to enable keyboard");
     }
->>>>>>> 42005d09
 
     halt()
 }
