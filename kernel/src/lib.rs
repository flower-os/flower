--- conflicted
+++ resolved
@@ -13,7 +13,6 @@
 extern crate volatile;
 extern crate spin;
 
-
 mod lang;
 mod vga;
 
@@ -23,14 +22,7 @@
 #[no_mangle]
 pub extern fn kmain() -> ! {
     vga::WRITER.lock().fill_screen(Color::Black);
-<<<<<<< HEAD
     vga::WRITER.lock().write_str("Flower kernel boot\n").expect("Writing to VGA failed");
-=======
-    vga::WRITER.lock().write_str("Flower kernel boot\n");
-    vga::WRITER.lock().write_str("1\n");
-    vga::WRITER.lock().write_str("2\n");
-    vga::WRITER.lock().write_str("3\n");
->>>>>>> fd9721d1
 
     unsafe { asm!("hlt"); }
     loop {}
