#![no_std]

#![feature(asm)]
#![feature(lang_items)]
#![feature(const_fn)]
#![feature(nll)]
#![feature(type_ascription)]
#![feature(ptr_internals, align_offset)]
#![feature(allocator_api, box_syntax)]
#![feature(abi_x86_interrupt)]
#![feature(compiler_builtins_lib)]
#![feature(panic_info_message)]
#![feature(integer_atomics)]

#[cfg(test)]
#[cfg_attr(test, macro_use)]
extern crate std;

extern crate rlibc;
#[cfg_attr(not(test), macro_use)]
extern crate alloc;
extern crate volatile;
extern crate log as log_facade;
extern crate acpi;
extern crate spin;
extern crate x86_64;
extern crate array_init;
// Used as a workaround until const-generics arrives
extern crate multiboot2;
extern crate bit_field;
#[macro_use]
extern crate bitflags;
#[macro_use]
extern crate lazy_static;
#[macro_use]
extern crate static_assertions;
extern crate arrayvec;

use crate::drivers::keyboard::{Keyboard, KeyEventType, Ps2Keyboard};
use crate::drivers::keyboard::keymap;
use crate::drivers::ps2;
use crate::terminal::TerminalOutput;

#[cfg(not(test))]
mod lang;
#[macro_use]
mod util;
#[macro_use]
mod color;
#[macro_use]
mod log;
#[macro_use]
mod terminal;
mod io;
mod interrupts;
mod memory;
mod drivers;
mod acpi_impl;
<<<<<<< HEAD
mod gdt;
=======
mod cpuid;
mod snake;
>>>>>>> b52323de

use crate::memory::heap::Heap;

#[cfg_attr(not(test), global_allocator)]
pub static HEAP: Heap = Heap::new();

/// Kernel main function
#[no_mangle]
pub extern fn kmain(multiboot_info_addr: usize, guard_page_addr: usize) -> ! {
    say_hello();
    log::init();
<<<<<<< HEAD
    interrupts::init();
    memory::init_memory(multiboot_info_addr, guard_page_addr);
=======

    let mb_info = unsafe { multiboot2::load(multiboot_info_addr) };
    memory::init_memory(&mb_info, guard_page_addr);
>>>>>>> b52323de

    interrupts::initialize();

    interrupts::enable();
    info!("interrupts: ready");

    drivers::pit::CONTROLLER.lock().initialize();

    let _acpi = acpi_impl::acpi_init();

    debug!("gdt: initialising rust gdt");
    gdt::init();
    debug!("gdt: initialised");

    // Initialize the PS/2 controller and run the keyboard echo loop
    let mut controller = ps2::CONTROLLER.lock();
    match controller.initialize() {
        Ok(_) => info!("ps2c: init successful"),
        Err(error) => error!("ps2c: {:?}", error),
    }

<<<<<<< HEAD
    unsafe { core::ptr::read_volatile(0x0 as *const u8); }

=======
    snake::snake(&mut controller);
>>>>>>> b52323de
    keyboard_echo_loop(&mut controller);

    halt()
}

/// Say hello to the user and print flower
fn say_hello() {
    terminal::STDOUT.write().clear().expect("Screen clear failed");

    print_flower().expect("Flower print failed");

    terminal::STDOUT.write().set_color(color!(Green on Black))
        .expect("Color should be supported");

    // Print boot message
    println!("Flower kernel boot!");
    println!("-------------------");

    // Reset colors
    terminal::STDOUT.write().set_color(color!(White on Black))
        .expect("Color should be supported");
}

fn print_flower() -> Result<(), terminal::TerminalOutputError<()>> {
    const FLOWER: &'static str = include_str!("resources/art/flower.txt");
    const FLOWER_STEM: &'static str = include_str!("resources/art/flower_stem.txt");

    let mut stdout = terminal::STDOUT.write();
    let old = stdout.cursor_pos();

    stdout.write_string_colored(FLOWER, color!(LightBlue on Black))?;
    stdout.write_string_colored(FLOWER_STEM, color!(Green on Black))?;
    stdout.set_cursor_pos(old)
}

fn keyboard_echo_loop(controller: &mut ps2::Controller) {
    let keyboard_device = controller.device(ps2::DevicePort::Keyboard);
    let mut keyboard = Ps2Keyboard::new(keyboard_device);
    if let Ok(_) = keyboard.enable() {
        info!("kbd: successfully enabled");
        loop {
            if let Ok(Some(event)) = keyboard.read_event() {
                if event.event_type != KeyEventType::Break {
                    if event.keycode == keymap::codes::BACKSPACE {
                        // Ignore error
                        let _ = terminal::STDOUT.write().backspace();
                    } else if let Some(character) = event.char {
                        print!("{}", character)
                    }
                }
            }
        }
    } else {
        error!("kbd: enable unsuccessful");
    }
}

fn halt() -> ! {
    unsafe {
        // Disable interrupts
        asm!("cli" :::: "volatile");

        // Halt forever...
        loop {
            asm!("hlt" :::: "volatile");
        }
    }
}<|MERGE_RESOLUTION|>--- conflicted
+++ resolved
@@ -56,12 +56,9 @@
 mod memory;
 mod drivers;
 mod acpi_impl;
-<<<<<<< HEAD
 mod gdt;
-=======
 mod cpuid;
 mod snake;
->>>>>>> b52323de
 
 use crate::memory::heap::Heap;
 
@@ -73,14 +70,7 @@
 pub extern fn kmain(multiboot_info_addr: usize, guard_page_addr: usize) -> ! {
     say_hello();
     log::init();
-<<<<<<< HEAD
-    interrupts::init();
     memory::init_memory(multiboot_info_addr, guard_page_addr);
-=======
-
-    let mb_info = unsafe { multiboot2::load(multiboot_info_addr) };
-    memory::init_memory(&mb_info, guard_page_addr);
->>>>>>> b52323de
 
     interrupts::initialize();
 
@@ -102,12 +92,7 @@
         Err(error) => error!("ps2c: {:?}", error),
     }
 
-<<<<<<< HEAD
-    unsafe { core::ptr::read_volatile(0x0 as *const u8); }
-
-=======
     snake::snake(&mut controller);
->>>>>>> b52323de
     keyboard_echo_loop(&mut controller);
 
     halt()
