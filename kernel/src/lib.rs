--- conflicted
+++ resolved
@@ -6,10 +6,7 @@
 #![feature(nll)]
 #![feature(type_ascription)]
 #![feature(ptr_internals, align_offset)]
-<<<<<<< HEAD
-=======
 #![feature(arbitrary_self_types)]
->>>>>>> 73d7b27e
 #![feature(allocator_api, box_syntax)]
 #![feature(abi_x86_interrupt)]
 #![feature(compiler_builtins_lib)]
@@ -77,17 +74,9 @@
     say_hello();
     info!("serial: initialized port 1");
     log::init();
-<<<<<<< HEAD
     memory::init_memory(multiboot_info_addr, guard_page_addr);
     gdt::init();
     interrupts::init();
-=======
-
-    let mb_info = unsafe { multiboot2::load(multiboot_info_addr) };
-    memory::init_memory(&mb_info, guard_page_addr);
-
-    interrupts::initialize();
->>>>>>> 73d7b27e
     interrupts::enable();
     info!("interrupts: ready");
 
