--- conflicted
+++ resolved
@@ -1,4 +1,3 @@
-<<<<<<< HEAD
 //! Various functions and structures to work with paging, page tables, and page table entries.
 //! Thanks a __lot__ to [Phil Opp's paging blogpost](https://os.phil-opp.com/page-tables/).
 
@@ -63,7 +62,7 @@
 
 // TODO frame struct
 
-#[derive(Copy, Clone)]
+#[derive(Debug, Copy, Clone)]
 pub struct Page {
     number: usize,
     /// Size of page. None when unknown.
@@ -290,322 +289,6 @@
                 self.entries[index].set(
                     frame,
                     self::EntryFlags::PRESENT |
-                        self::EntryFlags::WRITABLE /*| // TODO
-                        self::EntryFlags::NO_EXECUTE*/
-                );
-                self.next_page_table_mut(index).expect("No next table!").zero();
-            }
-        }
-
-        self.next_page_table_mut(index)
-    }
-}
-
-impl<L: TableLevel> Index<usize> for PageTable<L> {
-    type Output = PageTableEntry;
-
-    fn index(&self, index: usize) -> &PageTableEntry {
-        &self.entries[index]
-    }
-}
-
-impl<L: TableLevel> IndexMut<usize> for PageTable<L> {
-    fn index_mut(&mut self, index: usize) -> &mut PageTableEntry {
-        &mut self.entries[index]
-    }
-}
-=======
-//! Various functions and structures to work with paging, page tables, and page table entries.
-//! Thanks a __lot__ to [Phil Opp's paging blogpost](https://os.phil-opp.com/page-tables/).
-
-pub mod remap;
-mod page_map;
-pub use self::page_map::*;
-
-use core::{marker::PhantomData, convert::From, ptr::Unique};
-use core::ops::{Add, Index, IndexMut};
-use spin::Mutex;
-use super::physical_allocator::PHYSICAL_ALLOCATOR;
-use x86_64::instructions::tlb;
-
-const PAGE_TABLE_ENTRIES: usize = 512;
-pub static PAGE_TABLES: Mutex<ActivePageMap> = Mutex::new(unsafe { ActivePageMap::new() });
-
-#[derive(Debug, Eq, PartialEq, Copy, Clone, Ord, PartialOrd)]
-pub struct PhysicalAddress(pub usize);
-
-#[derive(Debug, Eq, PartialEq, Copy, Clone, Ord, PartialOrd)]
-pub struct VirtualAddress(pub usize);
-
-// TODO tryfrom
-impl From<VirtualAddress> for PhysicalAddress {
-    fn from(vaddr: VirtualAddress) -> Self {
-        // Check that the address is valid. Since it's a logic error if it isn't valid, then panic.
-        assert!(
-            vaddr.0 < 0x0000_8000_0000_0000 || vaddr.0 >= 0xffff_8000_0000_0000,
-            "invalid address: 0x{:x}", vaddr.0,
-        );
-
-        let page = Page {
-            number: vaddr.0 / 4096, // Still valid for 2mib page
-            size: None, // ... but we don't know the size :(
-        };
-
-        let (start, size) = PAGE_TABLES.lock().walk_page_table(page)
-            .expect("Virtual address not mapped!");
-
-        PhysicalAddress(start.physical_address().unwrap().0 + (vaddr.0 % size.bytes()))
-    }
-}
-
-/// The size of a page. Distinct from `memory::PageSize` in that it only enumerates page sizes
-/// supported by the paging module at this time.
-#[derive(Copy, Clone, Eq, PartialEq, Debug, Ord, PartialOrd)]
-pub enum PageSize {
-    Kib4,
-    Mib2,
-}
-
-impl PageSize {
-    fn bytes(self) -> usize {
-        use self::PageSize::*;
-
-        match self {
-            Kib4 => 4 * 1024,
-            Mib2 => 2 * 1024 * 1024,
-        }
-    }
-}
-
-// TODO frame struct
-
-#[derive(Debug, Copy, Clone)]
-pub struct Page {
-    number: usize,
-    /// Size of page. None when unknown.
-    size: Option<PageSize>,
-}
-
-impl Page {
-    fn p4_index(&self) -> usize {
-        (self.number >> 27) & 0o777
-    }
-
-    fn p3_index(&self) -> usize {
-        (self.number >> 18) & 0o777
-    }
-
-    fn p2_index(&self) -> usize {
-        (self.number >> 9) & 0o777
-    }
-
-    fn p1_index(&self) -> usize {
-        self.number & 0o777
-    }
-
-    pub fn number(&self) -> usize {
-        self.number
-    }
-
-    pub fn start_address(&self) -> Option<usize> {
-        self.size.map(|size| self.number * size.bytes())
-    }
-
-    // TODO use this when required
-    pub fn page_size(&self) -> Option<PageSize> {
-        self.size
-    }
-
-    pub fn containing_address(addr: usize, size: PageSize) -> Page {
-        Page { number: addr / size.bytes(), size: Some(size) }
-    }
-}
-
-impl Add<usize> for Page {
-    type Output = Page;
-
-    fn add(self, other: usize) -> Page {
-        Page {
-            number: self.number + other,
-            size: self.size
-        }
-    }
-}
-
-/// An entry in a page table
-#[derive(Copy, Clone, Eq, PartialEq)]
-#[repr(C)] // Just in case
-pub struct PageTableEntry(u64);
-
-impl PageTableEntry {
-    pub fn set_unused(&mut self) {
-        self.0 = 0;
-    }
-
-    pub fn flags(&self) -> EntryFlags {
-        EntryFlags::from_bits_truncate(self.0)
-    }
-
-    pub fn physical_address(&self) -> Option<PhysicalAddress> {
-        if self.flags().contains(self::EntryFlags::PRESENT) {
-            Some(PhysicalAddress(self.0 as usize & 0x000FFFFF_FFFFF000)) // Mask out the flag bits
-        } else {
-            None
-        }
-    }
-
-    pub fn set(&mut self, physical_address: PhysicalAddress, flags: EntryFlags) {
-        // Check that the physical address is page aligned
-        assert_eq!(
-            physical_address.0 & 0xFFF,
-            0,
-            "Physical address 0x{:x} not page aligned!",
-            physical_address.0,
-        );
-
-        // Check that physical address is correctly sign extended
-        let bit_47 = (physical_address.0 >> 48) & 1;
-        if bit_47 == 1 {
-            assert_eq!(
-                physical_address.0 >> 48,
-                0xFFFF,
-                "Physical address 0x{:x} is not correctly sign extended!",
-                physical_address.0,
-            )
-        } else {
-            assert_eq!(
-                physical_address.0 >> 48,
-                0,
-                "Physical address 0x{:x} is not correctly sign extended!",
-                physical_address.0,
-            )
-        }
-
-        self.0 = (physical_address.0 as u64) | flags.bits();
-    }
-}
-
-bitflags! {
-    pub struct EntryFlags: u64 {
-        /// Whether the page is present in memory
-        const PRESENT = 1;
-        /// Whether the page is writable or read only
-        const WRITABLE = 1 << 1;
-        /// Whether ring 3 processes can access this page -- in theory. As of meltdown, this bit is
-        /// essentially useless, except on possibly newer CPUs with fixes in place
-        const USER_ACCESSIBLE = 1 << 2;
-        /// If this bit is set, writes to this page go directly to memory
-        const WRITE_DIRECT = 1 << 3;
-        /// Do not use cache for this page
-        const NO_CACHE = 1 << 4;
-        /// Set by the CPU when this page has been accessed
-        const ACCESSED = 1 << 5;
-        /// Set by the CPU when this page is written to
-        const DIRTY = 1 << 6;
-        /// Whether this page is a huge page. 0 in P1 and P4, but sets this as a 1GiB page in P3
-        /// and a 2MiB page in P2
-        const HUGE_PAGE = 1 << 7;
-        /// If set, this page will not be flushed in the TLB. PGE bit in CR4 must be set.
-        const GLOBAL = 1 << 8;
-        /// Do not allow executing code from this page. NXE bit in EFER must be set.
-        const NO_EXECUTE = 1 << 63;
-    }
-}
-
-/// A trait that indicates a type represents a page table level
-pub trait TableLevel {}
-
-pub enum Level4 {}
-pub enum Level3 {}
-pub enum Level2 {}
-pub enum Level1 {}
-
-impl TableLevel for Level4 {}
-impl TableLevel for Level3 {}
-impl TableLevel for Level2 {}
-impl TableLevel for Level1 {}
-
-/// A trait that indicates a type represents a page table level that is not P1
-pub trait HierarchicalLevel: TableLevel {
-    type NextLevel: TableLevel;
-
-    const CAN_BE_HUGE: bool = false;
-}
-
-impl HierarchicalLevel for Level4 {
-    type NextLevel = Level3;
-}
-
-impl HierarchicalLevel for Level3 {
-    type NextLevel = Level2;
-    const CAN_BE_HUGE: bool = true;
-}
-
-impl HierarchicalLevel for Level2 {
-    type NextLevel = Level1;
-    const CAN_BE_HUGE: bool = true;
-}
-
-/// A page table consisting of 512 entries ([PageTableEntry]).
-pub struct PageTable<L: TableLevel> {
-    entries: [PageTableEntry; PAGE_TABLE_ENTRIES],
-    _level: PhantomData<L>,
-}
-
-impl<L: TableLevel> PageTable<L> {
-    pub fn zero(&mut self) {
-        for entry in self.entries.iter_mut() {
-            entry.set_unused();
-        }
-    }
-
-    fn next_table_addr(&self, index: usize) -> Option<usize>
-        where L: HierarchicalLevel
-    {
-        let entry_flags = self[index].flags();
-
-        if entry_flags.contains(self::EntryFlags::PRESENT) && !entry_flags.contains(self::EntryFlags::HUGE_PAGE) {
-            let table_address = self as *const _ as usize;
-            Some((0xFFFF << 48) | (table_address << 9) | (index << 12))
-            // HEADS UP ^. This first mask would change if the p4 table were recursively mapped to
-            // an entry in the 0 sign extended half of the address space. BEWARE!
-        } else {
-            None
-        }
-    }
-
-    fn next_page_table(&self, index: usize) -> Option<&PageTable<L::NextLevel>>
-        where L: HierarchicalLevel
-    {
-        unsafe {
-            self.next_table_addr(index)
-                .map(|addr| &*(addr as *const _))
-        }
-    }
-
-    fn next_page_table_mut(&mut self, index: usize) -> Option<&mut PageTable<L::NextLevel>>
-        where L: HierarchicalLevel
-    {
-        unsafe {
-            self.next_table_addr(index)
-                .map(|addr| &mut *(addr as *mut _))
-        }
-    }
-
-
-    pub fn next_table_create(&mut self, index: usize) -> Option<&mut PageTable<L::NextLevel>>
-        where L: HierarchicalLevel
-    {
-        if self.next_page_table(index).is_none() {
-            if self.entries[index].flags().contains(self::EntryFlags::HUGE_PAGE){
-                assert!(L::CAN_BE_HUGE, "Page has huge bit but cannot be huge!");
-            } else {
-                let ptr = PHYSICAL_ALLOCATOR.allocate(0).expect("No physical frames available!");
-                let frame = PhysicalAddress(ptr as usize);
-
-                self.entries[index].set(
-                    frame,
-                    self::EntryFlags::PRESENT |
                         self::EntryFlags::WRITABLE
                 );
                 self.next_page_table_mut(index).expect("No next table!").zero();
@@ -628,5 +311,4 @@
     fn index_mut(&mut self, index: usize) -> &mut PageTableEntry {
         &mut self.entries[index]
     }
-}
->>>>>>> ef51295f
+}