--- conflicted
+++ resolved
@@ -1,888 +1,465 @@
-<<<<<<< HEAD
-// Taken from https://os.phil-opp.com/remap-the-kernel/
-// Many thanks!
-
-use super::*;
-use core::ops::{Deref, DerefMut};
-use core::ops::RangeInclusive;
-use util::round_up_divide;
-use core::ops::Range;
-use alloc::vec::Vec;
-
-pub struct Mapper {
-    p4: Unique<PageTable<Level4>>,
-}
-
-impl Mapper {
-    const unsafe fn new() -> Self {
-        // The address points to the recursively mapped entry (511) in the P4 table, which we can
-        // use to access the P4 table itself.
-        //                sign ext  p4  p3  p2  p1  offset
-        const P4: usize = 0o177_777_776_776_776_776_0000;
-
-        Mapper {
-            p4: Unique::new_unchecked(P4 as *mut _),
-        }
-    }
-
-    fn p4(&self) -> &PageTable<Level4> {
-        unsafe { self.p4.as_ref() }
-    }
-
-    fn p4_mut(&mut self) -> &mut PageTable<Level4> {
-        unsafe { self.p4.as_mut() }
-    }
-
-    /// Walks the page tables and translates this page into a physical address
-    pub fn walk_page_table(&self, page: Page) -> Option<(PageTableEntry, PageSize)> {
-        let p3 = self.p4().next_page_table(page.p4_index());
-
-        let huge_page = || {
-            p3.and_then(|p3| {
-                // 1GiB page
-                let p3_entry = &p3[page.p3_index()];
-                if p3_entry.physical_address().is_some() {
-                    if p3_entry.flags().contains(EntryFlags::HUGE_PAGE) {
-                        panic!("1 GiB pages are not supported!");
-                    }
-                }
-
-                if let Some(p2) = p3.next_page_table(page.p3_index()) {
-                    let p2_entry = &p2[page.p2_index()];
-
-                    // 2MiB page
-                    if let Some(start_frame) = p2_entry.physical_address() {
-                        if p2_entry.flags().contains(EntryFlags::PRESENT | EntryFlags::HUGE_PAGE) {
-                            // Check that the address is 2MiB aligned
-                            assert_eq!(
-                                (start_frame.0 >> 12) % PAGE_TABLE_ENTRIES,
-                                0,
-                                "Adress is not 2MiB aligned!"
-                            );
-                            return Some((
-                                *p2_entry,
-                                PageSize::Mib2,
-                            ));
-                        }
-                    }
-                }
-                None
-            })
-        };
-
-        p3.and_then(|p3| p3.next_page_table(page.p3_index()))
-            .and_then(|p2| p2.next_page_table(page.p2_index()))
-            .and_then(|p1| {
-                let p1_entry = p1[page.p1_index()];
-                if p1_entry.flags().contains(EntryFlags::PRESENT) {
-                    Some((p1_entry, PageSize::Kib4))
-                } else {
-                    None
-                }
-            })
-            .or_else(huge_page)
-    }
-
-    pub unsafe fn map_to(
-        &mut self,
-        page: Page,
-        physical_address: PhysicalAddress,
-        flags: EntryFlags,
-        invplg: bool
-    ) {
-        use self::EntryFlags;
-
-        let mut p2 = self.p4_mut()
-            .next_table_create(page.p4_index()).expect("No next p3 table!")
-            .next_table_create(page.p3_index()).expect("No next p2 table!");
-
-        assert!(page.size.is_some(), "Page to map requires size!");
-
-        if page.size.unwrap() == PageSize::Kib4 {
-
-            let mut p1 = match p2.next_table_create(page.p2_index()) {
-                Some(p1) => p1,
-                None => {
-                    if p2[page.p2_index()].flags().contains(EntryFlags::HUGE_PAGE) {
-                        panic!("No next p1 table - the area is mapped in 2mib pages")
-                    } else {
-                        panic!("No next p1 table (unknown reason)")
-                    }
-                }
-            };
-
-
-            // 4kib page
-            p1[page.p1_index()].set(
-                physical_address,
-                flags | EntryFlags::PRESENT,
-            );
-
-            if invplg {
-                tlb::flush(::x86_64::VirtualAddress(page.start_address().unwrap()));
-            }
-        } else {
-            panic!("2mib pages are only partially supported!");
-        }
-    }
-
-    pub unsafe fn map(&mut self, page: Page, flags: EntryFlags, invplg: bool) {
-        use core::ptr;
-
-        assert!(page.size.is_some(), "Page needs size!");
-        let order = if page.size.unwrap() == PageSize::Kib4 {
-            0
-        } else {
-            9
-        };
-
-        let ptr = PHYSICAL_ALLOCATOR.allocate(order).expect("Out of physical memory!");
-        let frame = PhysicalAddress(ptr as usize);
-        self.map_to(page, frame, flags, invplg);
-
-        // Zero the page
-        ptr::write_bytes(
-            page.start_address().unwrap() as *mut u8,
-            0,
-            page.size.unwrap().bytes()
-        );
-    }
-
-    pub unsafe fn unmap(&mut self, page: Page, free_physical_memory: bool, invplg: bool) {
-        assert!(page.start_address().is_some(), "Page to map requires size!");
-        assert!(
-            self.walk_page_table(page).is_some(),
-            "Virtual address 0x{:x} is not mapped!",
-            page.start_address().unwrap()
-        );
-
-        let mut p2 = self.p4_mut()
-            .next_page_table_mut(page.p4_index()).expect("Unmap called on unmapped page!")
-            .next_page_table_mut(page.p3_index()).expect("Unmap called on unmapped page!");
-
-        let p1 = p2.next_page_table_mut(page.p2_index());
-
-        if let Some(p1) = p1 {
-            // 4kib page
-
-            let frame = p1[page.p1_index()].physical_address().expect("Page already unmapped!");
-            p1[page.p1_index()].set_unused();
-
-            // TODO free p1/p2/p3 tables if they are empty
-            if free_physical_memory {
-                // TODO
-                trace!("freeing physmem"); // TODO
-                PHYSICAL_ALLOCATOR.deallocate(frame.0 as *const _, 0);
-            }
-        } else {
-            // Huge 2mib page
-
-            let frame = p2[page.p2_index()].physical_address().expect("Page already unmapped!");
-            p2[page.p2_index()].set_unused();
-
-            // TODO free p2/p3 tables if they are empty
-            if free_physical_memory {
-                PHYSICAL_ALLOCATOR.deallocate(frame.0 as *const _, 9);
-            }
-        }
-
-        if invplg {
-            // Flush tlb
-            tlb::flush(::x86_64::VirtualAddress(page.start_address().unwrap()));
-        }
-    }
-
-    /// Identity maps a range of addresses as 4 kib pages
-    pub unsafe fn id_map_range(
-        &mut self,
-        addresses: RangeInclusive<usize>,
-        flags: EntryFlags,
-        invplg: bool
-    ) {
-        for frame_no in (addresses.start() / 4096)..=(addresses.end() / 4096) {
-            let addr = (frame_no * 4096) as usize;
-            self.map_to(
-                Page::containing_address(addr, PageSize::Kib4),
-                PhysicalAddress(addr as usize),
-                flags,
-                invplg,
-            );
-        }
-    }
-
-    /// Maps a range of higher half addresses as 4kib pages in the -2GiB higher "half", mapping
-    /// them to their address minus `KERNEL_MAPPING_BEGIN`.
-    pub unsafe fn higher_half_map_range(
-        &mut self,
-        addresses: Range<usize>,
-        flags: EntryFlags,
-        invplg: bool,
-    ) {
-        let frame_end = round_up_divide(addresses.end as u64, 4096) as usize;
-        for frame_no in (addresses.start / 4096)..=frame_end  {
-            let address = frame_no * 4096;
-
-            self.map_to(
-                Page::containing_address(address, PageSize::Kib4),
-                PhysicalAddress((address - ::memory::KERNEL_MAPPING_BEGIN) as usize),
-                flags,
-                invplg,
-            );
-        }
-    }
-
-    pub unsafe fn map_page_range(&mut self, mapping: PageRangeMapping, invplg: bool, flags: EntryFlags) {
-        let frames = mapping.start_frame..=mapping.start_frame + mapping.pages.size_hint().1.unwrap();
-
-        for (frame_no, page_no) in frames.zip(mapping.pages) {
-            let phys_address = frame_no * 4096;
-            let virtual_address = page_no * 4096;
-
-            self.map_to(
-                Page::containing_address(virtual_address, PageSize::Kib4),
-                PhysicalAddress(phys_address as usize),
-                flags,
-                invplg,
-            );
-        }
-    }
-
-}
-
-/// A 4kib page range mapping -- represents a contigous area of 4kib pages mapped to a contigous
-/// area of 4kib frames. However, this does not need to be an identity mapping, i.e there may be
-/// an offset
-pub struct PageRangeMapping {
-    /// Range of page numbers
-    pub pages: RangeInclusive<usize>,
-
-    /// The start frame number
-    pub start_frame: usize,
-}
-
-impl PageRangeMapping {
-    pub fn new(start_page: Page, start_frame: usize, pages: usize) -> PageRangeMapping {
-        assert_eq!(start_page.page_size(), Some(PageSize::Kib4), "Start page needs to be 4kib!");
-        let page_number = start_page.start_address().unwrap() / 4096;
-
-        PageRangeMapping {
-            pages: page_number..=(page_number + pages),
-            start_frame,
-        }
-    }
-}
-
-pub struct TemporaryPage {
-    page: Page,
-}
-
-impl TemporaryPage {
-    pub fn new(page: Page) -> TemporaryPage {
-        TemporaryPage { page }
-    }
-
-    /// Maps the temporary page to the given frame in the active table.
-    /// Returns the start address of the temporary page.
-    pub unsafe fn map(
-        &mut self,
-        frame: PhysicalAddress,
-        active_table: &mut ActivePageMap
-    ) -> VirtualAddress {
-        let page_addr = self.page.start_address().expect("Temporary page requires size");
-        assert!(
-            active_table.walk_page_table(self.page).is_none(),
-            "Temporary page at 0x{:x} is already mapped",
-            page_addr
-        );
-
-        active_table.map_to(self.page, frame, EntryFlags::WRITABLE, true);
-        VirtualAddress(self.page.start_address().expect("Page in TemporaryPage requires size"))
-    }
-
-    /// Unmaps the temporary page in the active table.
-    pub unsafe fn unmap(&mut self, active_table: &mut ActivePageMap) {
-        // Unmap and invplg but do not free backing mem
-        active_table.unmap(self.page, false, true);
-    }
-
-    pub unsafe fn map_table_frame(
-        &mut self,
-        frame: PhysicalAddress,
-        active_table: &mut ActivePageMap
-    ) -> &mut PageTable<Level1> {
-        &mut *(self.map(frame, active_table).0 as *mut PageTable<Level1>)
-    }
-}
-
-pub struct ActivePageMap {
-    mapper: Mapper,
-}
-
-impl ActivePageMap {
-    pub const unsafe fn new() -> ActivePageMap {
-        ActivePageMap {
-            mapper: Mapper::new()
-        }
-    }
-
-    pub fn with_inactive_p4<F: FnOnce(&mut ActivePageMap) -> R, R>(
-        &mut self,
-        table: &mut InactivePageMap,
-        temporary_page: &mut TemporaryPage,
-        f: F
-    ) -> R {
-        use x86_64::instructions::tlb;
-        use x86_64::registers::control_regs;
-
-        let ret = {
-            let backup = PhysicalAddress(control_regs::cr3().0 as usize);
-
-            // map temporary_page to current p4 table
-            let p4_table = unsafe {
-                temporary_page.map_table_frame(backup.clone(), self)
-            };
-
-            // overwrite recursive mapping
-            self.p4_mut()[510].set(
-                table.p4_frame.clone(),
-                EntryFlags::PRESENT | EntryFlags::WRITABLE //| EntryFlags::NO_EXECUTE // TODO
-            );
-
-            tlb::flush_all();
-
-            // execute f in the new context
-            let ret = f(self);
-
-            // restore recursive mapping to original p4 table
-            p4_table[510].set(
-                backup,
-              EntryFlags::PRESENT | EntryFlags::WRITABLE //| EntryFlags::NO_EXECUTE // TODO
-            );
-
-            tlb::flush_all();
-
-            ret
-        };
-
-        unsafe {
-            temporary_page.unmap(self);
-        }
-
-        ret
-    }
-
-    pub fn remap_range(
-        &mut self,
-        new_table: &mut InactivePageMap,
-        temporary_page: &mut TemporaryPage,
-        pages: RangeInclusive<usize>,
-        flags: EntryFlags
-    ) {
-        let num_pages = pages.end() - pages.start();
-        let mut frames = Vec::with_capacity(num_pages);
-        for i in 0..=num_pages {
-            let page = Page::containing_address(
-                (i + pages.start()) * 4096,
-                PageSize::Kib4
-            );
-
-            let entry = PAGE_TABLES.lock().walk_page_table(page).unwrap().0;
-            frames.push(entry.physical_address().unwrap());
-        }
-
-        self.with_inactive_p4(new_table, temporary_page, |mapper| {
-            for page_no in pages.clone() {
-                let page = Page::containing_address(page_no * 4096, PageSize::Kib4);
-                let phys_addr = frames[page_no - pages.start()];
-
-                unsafe {
-                    mapper.map_to(page, phys_addr, flags, false);
-                }
-            }
-        });
-    }
-
-    pub fn switch(&mut self, new_table: InactivePageMap) -> InactivePageMap {
-        use x86_64::registers::control_regs;
-
-        let old_table = InactivePageMap {
-            p4_frame: PhysicalAddress(control_regs::cr3().0 as usize)
-        };
-
-        unsafe {
-            control_regs::cr3_write(x86_64::PhysicalAddress(new_table.p4_frame.0 as u64));
-        }
-
-        old_table
-    }
-}
-
-impl Deref for ActivePageMap {
-    type Target = Mapper;
-
-    fn deref(&self) -> &Mapper {
-        &self.mapper
-    }
-}
-
-impl DerefMut for ActivePageMap {
-    fn deref_mut(&mut self) -> &mut Mapper {
-        &mut self.mapper
-    }
-}
-
-pub struct InactivePageMap {
-    p4_frame: PhysicalAddress,
-}
-
-impl InactivePageMap {
-    pub fn new(
-        frame: PhysicalAddress,
-        active_table: &mut ActivePageMap,
-        temporary_page: &mut TemporaryPage)
-    -> InactivePageMap {
-        {
-            let table = unsafe {
-                temporary_page.map_table_frame(frame.clone(), active_table)
-            };
-
-            table.zero();
-
-            // Set up recursive mapping for table
-            table[510].set(
-                frame.clone(),
-                EntryFlags::PRESENT | EntryFlags::WRITABLE //| EntryFlags::NO_EXECUTE // TODO
-            );
-        }
-
-        unsafe {
-            temporary_page.unmap(active_table);
-        }
-
-        InactivePageMap { p4_frame: frame }
-    }
-}
-
-=======
-// Taken from https://os.phil-opp.com/remap-the-kernel/
-// Many thanks!
-
-use super::*;
-use core::ops::{Deref, DerefMut};
-use core::ops::RangeInclusive;
-
-pub struct Mapper {
-    p4: Unique<PageTable<Level4>>,
-}
-
-impl Mapper {
-    const unsafe fn new() -> Self {
-        // The address points to the recursively mapped entry (511) in the P4 table, which we can
-        // use to access the P4 table itself.
-        //                sign ext  p4  p3  p2  p1  offset
-        const P4: usize = 0o177_777_776_776_776_776_0000;
-
-        Mapper {
-            p4: Unique::new_unchecked(P4 as *mut _),
-        }
-    }
-
-    fn p4(&self) -> &PageTable<Level4> {
-        unsafe { self.p4.as_ref() }
-    }
-
-    fn p4_mut(&mut self) -> &mut PageTable<Level4> {
-        unsafe { self.p4.as_mut() }
-    }
-
-    /// Walks the page tables and translates this page into a physical address
-    pub fn walk_page_table(&self, page: Page) -> Option<(PageTableEntry, PageSize)> {
-        let p3 = self.p4().next_page_table(page.p4_index());
-
-        let huge_page = || {
-            p3.and_then(|p3| {
-                // 1GiB page
-                let p3_entry = &p3[page.p3_index()];
-                if p3_entry.physical_address().is_some() {
-                    if p3_entry.flags().contains(EntryFlags::HUGE_PAGE) {
-                        panic!("1 GiB pages are not supported!");
-                    }
-                }
-
-                if let Some(p2) = p3.next_page_table(page.p3_index()) {
-                    let p2_entry = &p2[page.p2_index()];
-
-                    // 2MiB page
-                    if let Some(start_frame) = p2_entry.physical_address() {
-                        if p2_entry.flags().contains(EntryFlags::HUGE_PAGE) {
-                            // Check that the address is 2MiB aligned
-                            assert_eq!(
-                                (start_frame.0 >> 12) % PAGE_TABLE_ENTRIES,
-                                0,
-                                "Adress is not 2MiB aligned!"
-                            );
-                            return Some((
-                                *p2_entry,
-                                PageSize::Mib2,
-                            ));
-                        }
-                    }
-                }
-                None
-            })
-        };
-
-        p3.and_then(|p3| p3.next_page_table(page.p3_index()))
-            .and_then(|p2| p2.next_page_table(page.p2_index()))
-            .and_then(|p1| Some((p1[page.p1_index()], PageSize::Kib4)))
-            .or_else(huge_page)
-    }
-
-    pub unsafe fn map_to(
-        &mut self,
-        page: Page,
-        physical_address: PhysicalAddress,
-        flags: EntryFlags,
-        invplg: bool
-    ) {
-        use self::EntryFlags;
-
-        let mut p2 = self.p4_mut()
-            .next_table_create(page.p4_index()).expect("No next p3 table!")
-            .next_table_create(page.p3_index()).expect("No next p2 table!");
-
-        assert!(page.size.is_some(), "Page to map requires size!");
-
-        if page.size.unwrap() == PageSize::Kib4 {
-
-            let mut p1 = match p2.next_table_create(page.p2_index()) {
-                Some(p1) => p1,
-                None => {
-                    if p2[page.p2_index()].flags().contains(EntryFlags::HUGE_PAGE) {
-                        panic!("No next p1 table - the area is mapped in 2mib pages")
-                    } else {
-                        panic!("No next p1 table (unknown reason)")
-                    }
-                }
-            };
-
-
-            // 4kib page
-            p1[page.p1_index()].set(
-                physical_address,
-                flags | EntryFlags::PRESENT | EntryFlags::WRITABLE,
-            );
-
-            if invplg {
-                tlb::flush(::x86_64::VirtualAddress(page.start_address().unwrap()));
-            }
-        } else {
-            panic!("2mib pages are only partially supported!");
-        }
-    }
-
-    pub unsafe fn map(&mut self, page: Page, flags: EntryFlags, invplg: bool) {
-        use core::ptr;
-
-        assert!(page.size.is_some(), "Page needs size!");
-        let order = if page.size.unwrap() == PageSize::Kib4 {
-            0
-        } else {
-            9
-        };
-
-        let ptr = PHYSICAL_ALLOCATOR.allocate(order).expect("Out of physical memory!");
-        let frame = PhysicalAddress(ptr as usize);
-        self.map_to(page, frame, flags, invplg);
-
-        // Zero the page
-        ptr::write_bytes(
-            page.start_address().unwrap() as *mut u8,
-            0,
-            page.size.unwrap().bytes()
-        );
-    }
-
-    pub unsafe fn unmap(&mut self, page: Page, free_physical_memory: bool, invplg: bool) {
-        assert!(page.start_address().is_some(), "Page to map requires size!");
-        assert!(
-            self.walk_page_table(page).is_some(),
-            "Virtual address 0x{:x} is not mapped!",
-            page.start_address().unwrap()
-        );
-
-        let mut p2 = self.p4_mut()
-            .next_page_table_mut(page.p4_index()).expect("Unmap called on unmapped page!")
-            .next_page_table_mut(page.p3_index()).expect("Unmap called on unmapped page!");
-
-        let p1 = p2.next_page_table_mut(page.p2_index());
-
-        if let Some(p1) = p1 {
-            // 4kib page
-
-            let frame = p1[page.p1_index()].physical_address().expect("Page already unmapped!");
-            p1[page.p1_index()].set_unused();
-
-            // TODO free p1/p2/p3 tables if they are empty
-            if free_physical_memory {
-                PHYSICAL_ALLOCATOR.deallocate(frame.0 as *const _, 0);
-            }
-        } else {
-            // Huge 2mib page
-
-            let frame = p2[page.p2_index()].physical_address().expect("Page already unmapped!");
-            p2[page.p2_index()].set_unused();
-
-            // TODO free p2/p3 tables if they are empty
-            if free_physical_memory {
-                PHYSICAL_ALLOCATOR.deallocate(frame.0 as *const _, 9);
-            }
-        }
-
-        if invplg {
-            // Flush tlb
-            tlb::flush(::x86_64::VirtualAddress(page.start_address().unwrap()));
-        }
-    }
-
-    /// Identity maps a range of addresses as 4 kib pages
-    pub unsafe fn id_map_range(
-        &mut self,
-        addresses: RangeInclusive<usize>,
-        flags: EntryFlags,
-        invplg: bool
-    ) {
-        for frame_no in (addresses.start() / 4096)..=(addresses.end() / 4096) {
-            let addr = (frame_no * 4096) as usize;
-            self.map_to(
-                Page::containing_address(addr, PageSize::Kib4),
-                PhysicalAddress(addr as usize),
-                flags,
-                invplg,
-            );
-        }
-    }
-
-    /// Maps a range of higher half addresses as 4kib pages in the -2GiB higher "half", mapping
-    /// them to their address minus `KERNEL_MAPPING_BEGIN`.
-    pub unsafe fn higher_half_map_range(
-        &mut self,
-        addresses: RangeInclusive<usize>,
-        flags: EntryFlags,
-        invplg: bool,
-    ) {
-        for frame_no in (addresses.start() / 4096)..=((addresses.end()) / 4096) {
-            let address = frame_no * 4096;
-
-            self.map_to(
-                Page::containing_address(address, PageSize::Kib4),
-                PhysicalAddress((address - ::memory::KERNEL_MAPPING_BEGIN) as usize),
-                flags,
-                invplg,
-            );
-        }
-    }
-
-    pub unsafe fn map_page_range(&mut self, mapping: PageRangeMapping, invplg: bool, flags: EntryFlags) {
-        let frames = mapping.start_frame..=mapping.start_frame + mapping.pages.size_hint().1.unwrap();
-
-        for (frame_no, page_no) in frames.zip(mapping.pages) {
-            let phys_address = frame_no * 4096;
-            let virtual_address = page_no * 4096;
-
-            self.map_to(
-                Page::containing_address(virtual_address, PageSize::Kib4),
-                PhysicalAddress(phys_address as usize),
-                flags,
-                invplg,
-            );
-        }
-    }
-
-}
-
-/// A 4kib page range mapping -- represents a contigous area of 4kib pages mapped to a contigous
-/// area of 4kib frames. However, this does not need to be an identity mapping, i.e there may be
-/// an offset
-pub struct PageRangeMapping {
-    /// Range of page numbers
-    pages: RangeInclusive<usize>,
-
-    /// The start frame number
-    start_frame: usize,
-}
-
-impl PageRangeMapping {
-    pub fn new(start_page: Page, start_frame: usize, pages: usize) -> PageRangeMapping {
-        assert_eq!(start_page.page_size(), Some(PageSize::Kib4), "Start page needs to be 4kib!");
-        let page_number = start_page.start_address().unwrap() / 4096;
-
-        PageRangeMapping {
-            pages: page_number..=(page_number + pages),
-            start_frame,
-        }
-    }
-}
-
-pub struct TemporaryPage {
-    page: Page,
-}
-
-impl TemporaryPage {
-    pub fn new(page: Page) -> TemporaryPage {
-        TemporaryPage { page }
-    }
-
-    /// Maps the temporary page to the given frame in the active table.
-    /// Returns the start address of the temporary page.
-    pub unsafe fn map(
-        &mut self,
-        frame: PhysicalAddress,
-        active_table:
-        &mut ActivePageMap
-    ) -> VirtualAddress {
-        let page_addr = self.page.start_address().expect("Temporary page requires size");
-        assert!(
-            active_table.walk_page_table(self.page).is_some(),
-            "Temporary page {:?} at 0x{:x} is already mapped",
-            self.page,
-            page_addr,
-        );
-
-        active_table.map_to(self.page, frame, EntryFlags::WRITABLE, true);
-        VirtualAddress(self.page.start_address().expect("Page in TemporaryPage requires size"))
-    }
-
-    /// Unmaps the temporary page in the active table.
-    pub unsafe fn unmap(&mut self, active_table: &mut ActivePageMap) {
-        // Unmap and invplg but do not free backing mem
-        active_table.unmap(self.page, false, true);
-    }
-
-    pub unsafe fn map_table_frame(
-        &mut self,
-        frame: PhysicalAddress,
-        active_table: &mut ActivePageMap
-    ) -> &mut PageTable<Level1> {
-        &mut *(self.map(frame, active_table).0 as *mut PageTable<Level1>)
-    }
-}
-
-pub struct ActivePageMap {
-    mapper: Mapper,
-}
-
-impl ActivePageMap {
-    pub const unsafe fn new() -> ActivePageMap {
-        ActivePageMap {
-            mapper: Mapper::new()
-        }
-    }
-
-    pub fn with_inactive_p4<F: FnOnce(&mut ActivePageMap) -> R, R>(
-        &mut self,
-        table: &mut InactivePageMap,
-        temporary_page: &mut TemporaryPage,
-        f: F
-    ) -> R {
-        use x86_64::instructions::tlb;
-        use x86_64::registers::control_regs;
-
-        let ret = {
-            let backup = PhysicalAddress(control_regs::cr3().0 as usize);
-
-            // map temporary_page to current p4 table
-            let p4_table = unsafe {
-                temporary_page.map_table_frame(backup.clone(), self)
-            };
-
-            // overwrite recursive mapping
-            self.p4_mut()[510].set(
-                table.p4_frame.clone(),
-                EntryFlags::PRESENT | EntryFlags::WRITABLE | EntryFlags::NO_EXECUTE
-            );
-
-            tlb::flush_all();
-
-            // execute f in the new context
-            let ret = f(self);
-
-            // restore recursive mapping to original p4 table
-            p4_table[510].set(
-                backup,
-              EntryFlags::PRESENT | EntryFlags::WRITABLE | EntryFlags::NO_EXECUTE
-            );
-
-            tlb::flush_all();
-
-            ret
-        };
-
-        unsafe {
-            temporary_page.unmap(self);
-        }
-
-        ret
-    }
-
-    pub fn switch(&mut self, new_table: InactivePageMap) -> InactivePageMap {
-        use x86_64::registers::control_regs;
-
-        let old_table = InactivePageMap {
-            p4_frame: PhysicalAddress(control_regs::cr3().0 as usize)
-        };
-
-        unsafe {
-            control_regs::cr3_write(x86_64::PhysicalAddress(new_table.p4_frame.0 as u64));
-        }
-
-        old_table
-    }
-}
-
-impl Deref for ActivePageMap {
-    type Target = Mapper;
-
-    fn deref(&self) -> &Mapper {
-        &self.mapper
-    }
-}
-
-impl DerefMut for ActivePageMap {
-    fn deref_mut(&mut self) -> &mut Mapper {
-        &mut self.mapper
-    }
-}
-
-pub struct InactivePageMap {
-    p4_frame: PhysicalAddress,
-}
-
-impl InactivePageMap {
-    pub fn new(
-        frame: PhysicalAddress,
-        active_table: &mut ActivePageMap,
-        temporary_page: &mut TemporaryPage)
-    -> InactivePageMap {
-        {
-            let table = unsafe {
-                temporary_page.map_table_frame(frame.clone(), active_table)
-            };
-
-            table.zero();
-
-            // Set up recursive mapping for table
-            table[510].set(
-                frame.clone(),
-                EntryFlags::PRESENT | EntryFlags::WRITABLE | EntryFlags::NO_EXECUTE
-            );
-        }
-
-        unsafe {
-            temporary_page.unmap(active_table);
-        }
-
-        InactivePageMap { p4_frame: frame }
-    }
-}
->>>>>>> ef51295f
+// Taken from https://os.phil-opp.com/remap-the-kernel/
+// Many thanks!
+
+use super::*;
+use core::ops::{Deref, DerefMut};
+use core::ops::RangeInclusive;
+use util::round_up_divide;
+use core::ops::Range;
+use alloc::vec::Vec;
+
+pub struct Mapper {
+    p4: Unique<PageTable<Level4>>,
+}
+
+impl Mapper {
+    const unsafe fn new() -> Self {
+        // The address points to the recursively mapped entry (511) in the P4 table, which we can
+        // use to access the P4 table itself.
+        //                sign ext  p4  p3  p2  p1  offset
+        const P4: usize = 0o177_777_776_776_776_776_0000;
+
+        Mapper {
+            p4: Unique::new_unchecked(P4 as *mut _),
+        }
+    }
+
+    fn p4(&self) -> &PageTable<Level4> {
+        unsafe { self.p4.as_ref() }
+    }
+
+    fn p4_mut(&mut self) -> &mut PageTable<Level4> {
+        unsafe { self.p4.as_mut() }
+    }
+
+    /// Walks the page tables and translates this page into a physical address
+    pub fn walk_page_table(&self, page: Page) -> Option<(PageTableEntry, PageSize)> {
+        let p3 = self.p4().next_page_table(page.p4_index());
+
+        let huge_page = || {
+            p3.and_then(|p3| {
+                // 1GiB page
+                let p3_entry = &p3[page.p3_index()];
+                if p3_entry.physical_address().is_some() {
+                    if p3_entry.flags().contains(EntryFlags::HUGE_PAGE) {
+                        panic!("1 GiB pages are not supported!");
+                    }
+                }
+
+                if let Some(p2) = p3.next_page_table(page.p3_index()) {
+                    let p2_entry = &p2[page.p2_index()];
+
+                    // 2MiB page
+                    if let Some(start_frame) = p2_entry.physical_address() {
+                        if p2_entry.flags().contains(EntryFlags::PRESENT | EntryFlags::HUGE_PAGE) {
+                            // Check that the address is 2MiB aligned
+                            assert_eq!(
+                                (start_frame.0 >> 12) % PAGE_TABLE_ENTRIES,
+                                0,
+                                "Adress is not 2MiB aligned!"
+                            );
+                            return Some((
+                                *p2_entry,
+                                PageSize::Mib2,
+                            ));
+                        }
+                    }
+                }
+                None
+            })
+        };
+
+        p3.and_then(|p3| p3.next_page_table(page.p3_index()))
+            .and_then(|p2| p2.next_page_table(page.p2_index()))
+            .and_then(|p1| {
+                let p1_entry = p1[page.p1_index()];
+                if p1_entry.flags().contains(EntryFlags::PRESENT) {
+                    Some((p1_entry, PageSize::Kib4))
+                } else {
+                    None
+                }
+            })
+            .or_else(huge_page)
+    }
+
+    pub unsafe fn map_to(
+        &mut self,
+        page: Page,
+        physical_address: PhysicalAddress,
+        flags: EntryFlags,
+        invplg: bool
+    ) {
+        use self::EntryFlags;
+
+        let mut p2 = self.p4_mut()
+            .next_table_create(page.p4_index()).expect("No next p3 table!")
+            .next_table_create(page.p3_index()).expect("No next p2 table!");
+
+        assert!(page.size.is_some(), "Page to map requires size!");
+
+        if page.size.unwrap() == PageSize::Kib4 {
+
+            let mut p1 = match p2.next_table_create(page.p2_index()) {
+                Some(p1) => p1,
+                None => {
+                    if p2[page.p2_index()].flags().contains(EntryFlags::HUGE_PAGE) {
+                        panic!("No next p1 table - the area is mapped in 2mib pages")
+                    } else {
+                        panic!("No next p1 table (unknown reason)")
+                    }
+                }
+            };
+
+
+            // 4kib page
+            p1[page.p1_index()].set(
+                physical_address,
+                flags | EntryFlags::PRESENT,
+            );
+
+            if invplg {
+                tlb::flush(::x86_64::VirtualAddress(page.start_address().unwrap()));
+            }
+        } else {
+            panic!("2mib pages are only partially supported!");
+        }
+    }
+
+    pub unsafe fn map(&mut self, page: Page, flags: EntryFlags, invplg: bool) {
+        use core::ptr;
+
+        assert!(page.size.is_some(), "Page needs size!");
+        let order = if page.size.unwrap() == PageSize::Kib4 {
+            0
+        } else {
+            9
+        };
+
+        let ptr = PHYSICAL_ALLOCATOR.allocate(order).expect("Out of physical memory!");
+        let frame = PhysicalAddress(ptr as usize);
+        self.map_to(page, frame, flags, invplg);
+
+        // Zero the page
+        ptr::write_bytes(
+            page.start_address().unwrap() as *mut u8,
+            0,
+            page.size.unwrap().bytes()
+        );
+    }
+
+    pub unsafe fn unmap(&mut self, page: Page, free_physical_memory: bool, invplg: bool) {
+        assert!(page.start_address().is_some(), "Page to map requires size!");
+        assert!(
+            self.walk_page_table(page).is_some(),
+            "Virtual address 0x{:x} is not mapped!",
+            page.start_address().unwrap()
+        );
+
+        let mut p2 = self.p4_mut()
+            .next_page_table_mut(page.p4_index()).expect("Unmap called on unmapped page!")
+            .next_page_table_mut(page.p3_index()).expect("Unmap called on unmapped page!");
+
+        let p1 = p2.next_page_table_mut(page.p2_index());
+
+        if let Some(p1) = p1 {
+            // 4kib page
+
+            let frame = p1[page.p1_index()].physical_address().expect("Page already unmapped!");
+            p1[page.p1_index()].set_unused();
+
+            // TODO free p1/p2/p3 tables if they are empty
+            if free_physical_memory {
+                // TODO
+                trace!("freeing physmem"); // TODO
+                PHYSICAL_ALLOCATOR.deallocate(frame.0 as *const _, 0);
+            }
+        } else {
+            // Huge 2mib page
+
+            let frame = p2[page.p2_index()].physical_address().expect("Page already unmapped!");
+            p2[page.p2_index()].set_unused();
+
+            // TODO free p2/p3 tables if they are empty
+            if free_physical_memory {
+                PHYSICAL_ALLOCATOR.deallocate(frame.0 as *const _, 9);
+            }
+        }
+
+        if invplg {
+            // Flush tlb
+            tlb::flush(::x86_64::VirtualAddress(page.start_address().unwrap()));
+        }
+    }
+
+    /// Identity maps a range of addresses as 4 kib pages
+    pub unsafe fn id_map_range(
+        &mut self,
+        addresses: RangeInclusive<usize>,
+        flags: EntryFlags,
+        invplg: bool
+    ) {
+        for frame_no in (addresses.start() / 4096)..=(addresses.end() / 4096) {
+            let addr = (frame_no * 4096) as usize;
+            self.map_to(
+                Page::containing_address(addr, PageSize::Kib4),
+                PhysicalAddress(addr as usize),
+                flags,
+                invplg,
+            );
+        }
+    }
+
+    /// Maps a range of higher half addresses as 4kib pages in the -2GiB higher "half", mapping
+    /// them to their address minus `KERNEL_MAPPING_BEGIN`.
+    pub unsafe fn higher_half_map_range(
+        &mut self,
+        addresses: Range<usize>,
+        flags: EntryFlags,
+        invplg: bool,
+    ) {
+        let frame_end = round_up_divide(addresses.end as u64, 4096) as usize;
+        for frame_no in (addresses.start / 4096)..=frame_end  {
+            let address = frame_no * 4096;
+
+            self.map_to(
+                Page::containing_address(address, PageSize::Kib4),
+                PhysicalAddress((address - ::memory::KERNEL_MAPPING_BEGIN) as usize),
+                flags,
+                invplg,
+            );
+        }
+    }
+
+    pub unsafe fn map_page_range(&mut self, mapping: PageRangeMapping, invplg: bool, flags: EntryFlags) {
+        let frames = mapping.start_frame..=mapping.start_frame + mapping.pages.size_hint().1.unwrap();
+
+        for (frame_no, page_no) in frames.zip(mapping.pages) {
+            let phys_address = frame_no * 4096;
+            let virtual_address = page_no * 4096;
+
+            self.map_to(
+                Page::containing_address(virtual_address, PageSize::Kib4),
+                PhysicalAddress(phys_address as usize),
+                flags,
+                invplg,
+            );
+        }
+    }
+
+}
+
+/// A 4kib page range mapping -- represents a contigous area of 4kib pages mapped to a contigous
+/// area of 4kib frames. However, this does not need to be an identity mapping, i.e there may be
+/// an offset
+pub struct PageRangeMapping {
+    /// Range of page numbers
+    pub pages: RangeInclusive<usize>,
+
+    /// The start frame number
+    pub start_frame: usize,
+}
+
+impl PageRangeMapping {
+    pub fn new(start_page: Page, start_frame: usize, pages: usize) -> PageRangeMapping {
+        assert_eq!(start_page.page_size(), Some(PageSize::Kib4), "Start page needs to be 4kib!");
+        let page_number = start_page.start_address().unwrap() / 4096;
+
+        PageRangeMapping {
+            pages: page_number..=(page_number + pages),
+            start_frame,
+        }
+    }
+}
+
+pub struct TemporaryPage {
+    page: Page,
+}
+
+impl TemporaryPage {
+    pub fn new(page: Page) -> TemporaryPage {
+        TemporaryPage { page }
+    }
+
+    /// Maps the temporary page to the given frame in the active table.
+    /// Returns the start address of the temporary page.
+    pub unsafe fn map(
+        &mut self,
+        frame: PhysicalAddress,
+        active_table: &mut ActivePageMap
+    ) -> VirtualAddress {
+        let page_addr = self.page.start_address().expect("Temporary page requires size");
+        assert!(
+            active_table.walk_page_table(self.page).is_some(),
+            "Temporary page {:?} at 0x{:x} is already mapped",
+            self.page,
+            page_addr,
+        );
+
+        active_table.map_to(self.page, frame, EntryFlags::WRITABLE, true);
+        VirtualAddress(self.page.start_address().expect("Page in TemporaryPage requires size"))
+    }
+
+    /// Unmaps the temporary page in the active table.
+    pub unsafe fn unmap(&mut self, active_table: &mut ActivePageMap) {
+        // Unmap and invplg but do not free backing mem
+        active_table.unmap(self.page, false, true);
+    }
+
+    pub unsafe fn map_table_frame(
+        &mut self,
+        frame: PhysicalAddress,
+        active_table: &mut ActivePageMap
+    ) -> &mut PageTable<Level1> {
+        &mut *(self.map(frame, active_table).0 as *mut PageTable<Level1>)
+    }
+}
+
+pub struct ActivePageMap {
+    mapper: Mapper,
+}
+
+impl ActivePageMap {
+    pub const unsafe fn new() -> ActivePageMap {
+        ActivePageMap {
+            mapper: Mapper::new()
+        }
+    }
+
+    pub fn with_inactive_p4<F: FnOnce(&mut ActivePageMap) -> R, R>(
+        &mut self,
+        table: &mut InactivePageMap,
+        temporary_page: &mut TemporaryPage,
+        f: F
+    ) -> R {
+        use x86_64::instructions::tlb;
+        use x86_64::registers::control_regs;
+
+        let ret = {
+            let backup = PhysicalAddress(control_regs::cr3().0 as usize);
+
+            // map temporary_page to current p4 table
+            let p4_table = unsafe {
+                temporary_page.map_table_frame(backup.clone(), self)
+            };
+
+            // overwrite recursive mapping
+            self.p4_mut()[510].set(
+                table.p4_frame.clone(),
+                EntryFlags::PRESENT | EntryFlags::WRITABLE //| EntryFlags::NO_EXECUTE // TODO
+            );
+
+            tlb::flush_all();
+
+            // execute f in the new context
+            let ret = f(self);
+
+            // restore recursive mapping to original p4 table
+            p4_table[510].set(
+                backup,
+              EntryFlags::PRESENT | EntryFlags::WRITABLE //| EntryFlags::NO_EXECUTE // TODO
+            );
+
+            tlb::flush_all();
+
+            ret
+        };
+
+        unsafe {
+            temporary_page.unmap(self);
+        }
+
+        ret
+    }
+
+    pub fn remap_range(
+        &mut self,
+        new_table: &mut InactivePageMap,
+        temporary_page: &mut TemporaryPage,
+        pages: RangeInclusive<usize>,
+        flags: EntryFlags
+    ) {
+        let num_pages = pages.end() - pages.start();
+        let mut frames = Vec::with_capacity(num_pages);
+        for i in 0..=num_pages {
+            let page = Page::containing_address(
+                (i + pages.start()) * 4096,
+                PageSize::Kib4
+            );
+
+            let entry = PAGE_TABLES.lock().walk_page_table(page).unwrap().0;
+            frames.push(entry.physical_address().unwrap());
+        }
+
+        self.with_inactive_p4(new_table, temporary_page, |mapper| {
+            for page_no in pages.clone() {
+                let page = Page::containing_address(page_no * 4096, PageSize::Kib4);
+                let phys_addr = frames[page_no - pages.start()];
+
+                unsafe {
+                    mapper.map_to(page, phys_addr, flags, false);
+                }
+            }
+        });
+    }
+
+    pub fn switch(&mut self, new_table: InactivePageMap) -> InactivePageMap {
+        use x86_64::registers::control_regs;
+
+        let old_table = InactivePageMap {
+            p4_frame: PhysicalAddress(control_regs::cr3().0 as usize)
+        };
+
+        unsafe {
+            control_regs::cr3_write(x86_64::PhysicalAddress(new_table.p4_frame.0 as u64));
+        }
+
+        old_table
+    }
+}
+
+impl Deref for ActivePageMap {
+    type Target = Mapper;
+
+    fn deref(&self) -> &Mapper {
+        &self.mapper
+    }
+}
+
+impl DerefMut for ActivePageMap {
+    fn deref_mut(&mut self) -> &mut Mapper {
+        &mut self.mapper
+    }
+}
+
+pub struct InactivePageMap {
+    p4_frame: PhysicalAddress,
+}
+
+impl InactivePageMap {
+    pub fn new(
+        frame: PhysicalAddress,
+        active_table: &mut ActivePageMap,
+        temporary_page: &mut TemporaryPage)
+    -> InactivePageMap {
+        {
+            let table = unsafe {
+                temporary_page.map_table_frame(frame.clone(), active_table)
+            };
+
+            table.zero();
+
+            // Set up recursive mapping for table
+            table[510].set(
+                frame.clone(),
+                EntryFlags::PRESENT | EntryFlags::WRITABLE | EntryFlags::NO_EXECUTE
+            );
+        }
+
+        unsafe {
+            temporary_page.unmap(active_table);
+        }
+
+        InactivePageMap { p4_frame: frame }
+    }
+}
+