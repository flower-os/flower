--- conflicted
+++ resolved
@@ -1,4 +1,3 @@
-<<<<<<< HEAD
 ; The start file for the OS
 ; Does setup such as handling the jump to long mode
 
@@ -269,358 +268,6 @@
     dw $ - gdt64 - 1 ; length
     dq gdt64 - KERNEL_MAPPING_BEGIN ; address of table
 
-section .text.boot.64bit
-bits 64
-long_mode_start:
-
-    ; Update selector registers
-    mov ax, gdt64.data ; load gdt data location into ax
-    mov ss, ax
-    mov ds, ax
-    mov es, ax
-    mov fs, ax
-    mov gs, ax
-
-    ; Set up higher half
-    call setup_higher_half
-
-    ; Set up stack
-    xor rsp, rsp
-    mov rsp, stack_top
-
-    ; Load higher half gdt
-    lgdt [gdt64.pointer]
-
-    ; Clear top 32 bits of rdi
-    mov rax, 0xffffffff
-    and rdi, rax
-
-    ; Pass guard page address to kmain through rsi
-    mov rsi, guard_page_begin
-
-    call kmain + KERNEL_MAPPING_BEGIN
-
-; Set up higher half by mapping the kernel to %KERNEL_MAPPING_BEGIN
-setup_higher_half:
-    ; Map p4 table
-    ; Point entry #511 of page 4 to entry #1 of page 3 to map at %KERNEL_MAPPING_BEGIN
-    mov rax, p3_table_higher - KERNEL_MAPPING_BEGIN ; set eax to 1st entry of p3 table
-    or rax, 0b11
-    mov rbx, p4_table - KERNEL_MAPPING_BEGIN
-    mov [rbx + 511 * 8], rax ; set 1st entry of p4 table to 1st entry of p3 table
-
-    ; Map p3 table
-    ; Point entry #510 of page 3 to entry #1 of page 2 to map at %KERNEL_MAPPING_BEGIN
-    mov rax, p2_table_higher - KERNEL_MAPPING_BEGIN ; set eax to 1st entry of p2 table
-    or rax, 0b11
-    mov rbx, p3_table_higher - KERNEL_MAPPING_BEGIN
-    mov [rbx + 510 * 8], rax ; set 1st entry of p3 table to 1st entry of p2 table
-
-    ; Map p2 table
-    mov rcx, 0
-    .map_p2_table_loop:
-
-        mov rax, 0x1000 ; size of p1 table
-        mul rcx ; multiply by counter
-        add rax, p1_tables_higher - KERNEL_MAPPING_BEGIN
-        or rax, 0b11 ; present + writable
-        mov rbx, p2_table_higher - KERNEL_MAPPING_BEGIN
-        mov [rbx + rcx * 8], rax
-
-        inc rcx
-        cmp rcx, 512
-        jne .map_p2_table_loop
-
-    ; Map p1 tables
-    mov rcx, 0
-    .map_p1_tables_loop:
-
-        mov rax, 0x1000 ; size of page
-        mul rcx ; multiply by counter
-        or rax, 0b11 ; present + writable
-        mov rbx, p1_tables_higher - KERNEL_MAPPING_BEGIN
-        mov [rbx + rcx * 8], rax
-
-        inc rcx
-        cmp rcx, 512 * 512 ; # entries in all p1 tables
-        jne .map_p1_tables_loop
-
-    ; Reset cr3
-    mov rax, cr3
-    mov cr3, rax
-
-    ret
-=======
-; The start file for the OS
-; Does setup such as handling the jump to long mode
-
-%define RESOLUTION_X 80
-%define RESOLUTION_Y 25
-%define VGA_PTR 0xb8000
-%define KERNEL_MAPPING_BEGIN 0xffffffff80000000
-
-extern kmain
-global start
-
-section .text.boot.32bit
-bits 32
-
-start:
-    ; Disable interrupts
-    cli
-
-    ; Set up stack for boot section
-    mov esp, stack_top - KERNEL_MAPPING_BEGIN
-
-    ; Save multiboot2 information structure into edi to be passed into kmain
-    mov edi, ebx
-
-    ; Checks
-    call check_multiboot ; Check if booted correctly
-    call check_cpuid ; Check if cpuid supported
-    call check_long_mode ; Check if long mode supported
-
-    ; Transition to long mode
-
-    call setup_paging; Set up paging
-
-    lgdt [gdt64.pointer - KERNEL_MAPPING_BEGIN] ; Load gdt
-
-    jmp gdt64.code:long_mode_start - KERNEL_MAPPING_BEGIN
-    
-; Print out error message if boot failed
-; Args: length (word), ascii character codes for hex error code (words)
-; Note: use push word! Otherwise it will push extra 16bit of 0s
-;
-; Example:
-; push word 'f'
-; call error_print
-; 
-; Outputs:
-; FlowerOS boot failed, code 0xf
-; 
-; Error codes can be found in doc/Boot-Errors.md
-error_print:
-    
-    mov word [VGA_PTR +  0], 0x0446 ; F
-    mov word [VGA_PTR +  2], 0x046c ; l
-    mov word [VGA_PTR +  4], 0x046f ; o
-    mov word [VGA_PTR +  6], 0x0477 ; w
-    mov word [VGA_PTR +  8], 0x0465 ; e
-    mov word [VGA_PTR + 10], 0x0472 ; r
-    mov word [VGA_PTR + 12], 0x044f ; O
-    mov word [VGA_PTR + 14], 0x0453 ; S
-    mov word [VGA_PTR + 16], 0x0420 ;
-    mov word [VGA_PTR + 18], 0x0462 ; b
-    mov word [VGA_PTR + 20], 0x046f ; o
-    mov word [VGA_PTR + 22], 0x046f ; o
-    mov word [VGA_PTR + 24], 0x0474 ; t
-    mov word [VGA_PTR + 26], 0x0420 ;
-    mov word [VGA_PTR + 28], 0x0466 ; f
-    mov word [VGA_PTR + 30], 0x0461 ; a
-    mov word [VGA_PTR + 32], 0x0469 ; i
-    mov word [VGA_PTR + 34], 0x046c ; l
-    mov word [VGA_PTR + 36], 0x0465 ; e
-    mov word [VGA_PTR + 38], 0x0464 ; d
-    mov word [VGA_PTR + 40], 0x042c ; ,
-    mov word [VGA_PTR + 42], 0x0420 ;
-    mov word [VGA_PTR + 44], 0x0463 ; c
-    mov word [VGA_PTR + 46], 0x046f ; o
-    mov word [VGA_PTR + 48], 0x0464 ; d
-    mov word [VGA_PTR + 50], 0x0465 ; e
-    mov word [VGA_PTR + 52], 0x0420 ;
-    mov word [VGA_PTR + 54], 0x0430 ; 0
-    mov word [VGA_PTR + 56], 0x0478 ; x
-
-    pop ebx ; pop return addr
-    pop ax ; pop (word) code
-    or ax, 0x400 ; get vga code from character
-
-    hlt
-    mov word [VGA_PTR + 58], ax ; print the given error character
-
-    .loop:
-        hlt
-        jmp .loop
-
-; Set up paging
-; Thanks to https://intermezzos.github.io/book/paging.html
-setup_paging:
-
-    ; Map p4 table
-    ; Point entry #1 of page 4 to entry #1 of page 3
-    mov eax, p3_table - KERNEL_MAPPING_BEGIN ; set eax to 1st entry of p3 table
-    or eax, 0b11
-    mov [p4_table - KERNEL_MAPPING_BEGIN], eax ; set 1st entry of p4 table to 1st entry of p3 table
-
-    ; Map p3 table
-    ; Point entry #1 of page 3 to entry #1 of page 2
-    mov eax, p2_table - KERNEL_MAPPING_BEGIN ; set eax to 1st entry of p2 table
-    or eax, 0b11
-    mov [p3_table - KERNEL_MAPPING_BEGIN], eax ; set 1st entry of p3 table to 1st entry of p2 table
-
-    ; Map p2 table
-    mov ecx, 0
-    .map_p2_table_loop:
-
-        mov eax, 0x200000 ; 2mib (page size)
-        mul ecx ; multiply by counter
-        or eax, 0b10000011 ; first 1 is huge page bit
-
-        mov ebx, p2_table - KERNEL_MAPPING_BEGIN
-        mov [ebx + ecx * 8], eax
-
-        inc ecx
-        cmp ecx, 512
-        jne .map_p2_table_loop
-
-    ; Recursively map P4 table
-    mov eax, p4_table - KERNEL_MAPPING_BEGIN
-    or eax, 0b11 ; present & writable
-    mov [p4_table - KERNEL_MAPPING_BEGIN + 510 * 8], eax
-
-    ; Set page table address to cr3
-    mov eax, p4_table - KERNEL_MAPPING_BEGIN ; cr3 must be mov'd to from another register
-    mov cr3, eax
-
-    ; Enable Physical Address Extension
-    mov eax, cr4
-    or eax, 1 << 5
-    mov cr4, eax
-
-    ; Set long mode and nxe bits
-    mov ecx, 0xc0000080
-    rdmsr
-    or eax, 1 << 8
-    or eax, 1 << 11
-    wrmsr
-
-    ; Enable paging
-    mov eax, cr0
-    or eax, (1 << 31)
-    mov cr0, eax
-
-    ret
-
-; Check booted by multiboot correctly
-; Thanks to Phill Opp: https://os.phil-opp.com/entering-longmode/
-check_multiboot:
-
-    ; Check if eax contains magic number 
-    cmp eax, 0x36d76289
-    jne .multiboot_error
-
-    ret
-
-; Jumped to if multiboot booted incorrectly
-.multiboot_error:
-    push '1' ; Error code 1
-    call error_print
-    hlt
-
-; Check cpuid
-; Taken from OsDev wiki: http://wiki.osdev.org/Setting_Up_Long_Mode#Detection_of_CPUID
-check_cpuid:
-    
-    pop ebx ; pop return pointer
-
-    ; Check if CPUID is supported by attempting to flip the ID bit (bit 21) in
-    ; the FLAGS register. If we can flip it, CPUID is available.
- 
-    ; Copy FLAGS in to EAX via stack
-    pushfd
-    pop eax
- 
-    ; Copy to ECX as well for comparing later on
-    mov ecx, eax
- 
-    ; Flip the ID bit
-    xor eax, 1 << 21
- 
-    ; Copy EAX to FLAGS via the stack
-    push eax
-    popfd
- 
-    ; Copy FLAGS back to EAX (with the flipped bit if CPUID is supported)
-    pushfd
-    pop eax
- 
-    ; Restore FLAGS from the old version stored in ECX (i.e. flipping the ID bit
-    ; back if it was ever flipped).
-    push ecx
-    popfd
- 
-    ; Compare EAX and ECX. If they are equal then that means the bit wasn't
-    ; flipped, and CPUID isn't supported.
-    xor eax, ecx
-    jz .no_cpuid
-    
-    push ebx ; push return pointer
-    ret
-
-; Jumped to if CPUID isn't supported
-.no_cpuid:
-    push '2' ; Error code 2
-    call error_print
-    hlt
-
-; Check that the CPU supports long mode
-; Taken from http://wiki.osdev.org/Setting_Up_Long_Mode#x86_or_x86-64
-check_long_mode:
-    mov eax, 0x80000000    ; Set the A-register to 0x80000000.
-    cpuid                  ; CPU identification.
-    cmp eax, 0x80000001    ; Compare the A-register with 0x80000001.
-    jb .no_long_mode       ; It is less, there is no long mode.
-    
-    ret   
-
-; Jumped to if long mode isn't supported
-.no_long_mode:
-    push '3' ; Error code 3
-    call error_print
-    hlt
-    
-section .bss
-align 4096
-p4_table:
-    resb 4096
-p3_table:
-    resb 4096
-p2_table:
-    resb 4096
-
-p3_table_higher:
-    resb 4096
-p2_table_higher:
-    resb 4096
-p1_tables_higher:
-    resb 4096 * 512
-
-section .guard_page
-align 4096
-
-guard_page_begin:
-times 4096 db 0xAA
-
-section .stack
-; Stack grows the other way
-stack_bottom:
-    times 1024 * 256 db 0 ; 256 kilobytes
-stack_top:
-
-section .rodata
-
-; Copied from intermezzos: https://intermezzos.github.io/book/setting-up-a-gdt.html
-gdt64:
-    dq 0
-.code: equ $ - gdt64 ; offset from gdt
-    dq (1<<44) | (1<<47) | (1<<41) | (1<<43) | (1<<53)
-.data: equ $ - gdt64 ; offset from gdt
-    dq (1<<44) | (1<<47) | (1<<41)
-.pointer:
-    dw $ - gdt64 - 1 ; length
-    dq gdt64 - KERNEL_MAPPING_BEGIN ; address of table
-
 gdt64_higher_half:
     dq 0
 .code: equ $ - gdt64_higher_half ; offset from gdt
@@ -653,8 +300,7 @@
     ; Load higher half gdt
     lgdt [gdt64_higher_half.pointer]
 
-
-    ; Clear top 32 bits of edi
+    ; Clear top 32 bits of rdi
     mov rax, 0xffffffff
     and rdi, rax
 
@@ -712,5 +358,4 @@
     mov rax, cr3
     mov cr3, rax
 
-    ret
->>>>>>> ef51295f
+    ret