--- conflicted
+++ resolved
@@ -25,20 +25,15 @@
 features = ["nightly"]
 
 [dependencies.lazy_static]
-<<<<<<< HEAD
-version = "0.2.4"
+version = "1.0.0"
 features = ["spin_no_std"]
 
 [dependencies.either]
 version = "1.4"
 default-features = false
-=======
-version = "1.0.0"
-features = ["spin_no_std"]
 
 [features]
 default = []
 
 debug = []
-trace = ["debug"]
->>>>>>> d2e39605
+trace = ["debug"]