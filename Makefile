build_containing_dir := build
debug ?= 0

ifneq ($(debug), 1)
else ifndef log_level
    log_level := debug
endif

ifndef log_level
    log_level := ""
endif

ifeq ($(debug), 1)
    nasm_flags := -f elf64 -F dwarf -g
    build_type := debug
<<<<<<< HEAD
    qemu_flags := -s -m 256M -d int -no-reboot -no-shutdown -monitor stdio
=======
    qemu_flags := -s -m 256M -serial file:serial.log
>>>>>>> 73d7b27e
    cargo_flags := --features $(log_level)
else
    nasm_flags := -f elf64
    cargo_flags := --release --features $(log_level)
 	rustflags := "-C code-model=kernel"
    build_type := release
    qemu_flags := -m 256M -serial file:serial.log
endif

ifeq ($(wait_for_gdb), 1)
    qemu_flags := -s -S
endif

linker_script := cfg/linker.ld
grub_cfg := cfg/grub.cfg
out_dir = $(build_containing_dir)/$(build_type)
asm_dir := kernel/src/asm
rust_crate_dir := kernel
rust_kernel := $(out_dir)/libflower_kernel.a
target := x86_64-unknown-flower-none
asm_source_files := $(wildcard $(asm_dir)/*.asm)
asm_obj_files = $(patsubst $(asm_dir)/%.asm, $(out_dir)/%.o, $(asm_source_files))

kernel = $(out_dir)/kernel.elf
grub_iso = $(out_dir)/flower.iso

default: build

.PHONY: clean run build $(rust_kernel) iso test
$(grub_iso): $(kernel) $(grub_cfg)
	@cp $(grub_cfg) $(out_dir)/isofiles/boot/grub/
	@cp $(kernel) $(out_dir)/isofiles/boot/
	@grub-mkrescue -o $(out_dir)/flower.iso $(out_dir)/isofiles

test:
	cd $(rust_crate_dir) && \
        cargo test

build: $(kernel)
iso: $(grub_iso)

# Run with qemu
run: $(grub_iso)
	@qemu-system-x86_64 -cdrom $(grub_iso) $(qemu_flags) -m 128M

# Clean build dir
clean:
	@rm -rf build
	@cd $(rust_crate_dir) && \
	  RUST_TARGET_PATH=$(shell pwd)/$(rust_crate_dir) cargo clean

# Make build directories
makedirs:
	@mkdir -p $(out_dir)
	@mkdir -p $(out_dir)/isofiles
	@mkdir -p $(out_dir)/isofiles/boot/grub

# Compile rust
$(rust_kernel): $(rust_crate_dir)/**/*
	@cd $(rust_crate_dir) && \
      RUST_TARGET_PATH=$(shell pwd)/$(rust_crate_dir) RUSTFLAGS=$(rustflags) cargo xbuild --target $(target) $(cargo_flags)
	@rm -f $(rust_kernel)
	@mv $(rust_crate_dir)/target/$(target)/$(build_type)/libflower_kernel.a $(rust_kernel)

# Compile kernel.elf
$(kernel): $(asm_obj_files) $(linker_script) $(rust_kernel)
	@ld -n -T $(linker_script) -o $(kernel) $(asm_obj_files) $(rust_kernel) --gc-sections
    
# Compile asm files
$(out_dir)/%.o: $(asm_dir)/%.asm makedirs
	@nasm $(nasm_flags) $< -o $@<|MERGE_RESOLUTION|>--- conflicted
+++ resolved
@@ -13,11 +13,7 @@
 ifeq ($(debug), 1)
     nasm_flags := -f elf64 -F dwarf -g
     build_type := debug
-<<<<<<< HEAD
-    qemu_flags := -s -m 256M -d int -no-reboot -no-shutdown -monitor stdio
-=======
-    qemu_flags := -s -m 256M -serial file:serial.log
->>>>>>> 73d7b27e
+    qemu_flags := -s -m 256M -d int -no-reboot -no-shutdown -monitor stdio -serial file:serial.log
     cargo_flags := --features $(log_level)
 else
     nasm_flags := -f elf64
