--- conflicted
+++ resolved
@@ -13,12 +13,8 @@
 ifeq ($(debug), 1)
     nasm_flags := -f elf64 -F dwarf -g
     build_type := debug
-<<<<<<< HEAD
     qemu_flags := -s -S -d int -no-reboot
-=======
-    qemu_flags := -s -S
     xargo_flags := --features $(log_level)
->>>>>>> d2e39605
 else
     nasm_flags := -f elf64
     xargo_flags := --release --features $(log_level)
@@ -40,11 +36,7 @@
 
 default: build $(rust_kernel)
 
-<<<<<<< HEAD
-.PHONY: clean run build iso
-=======
 .PHONY: clean run build $(rust_kernel) iso
->>>>>>> d2e39605
 $(grub_iso): $(kernel) $(grub_cfg)
 	@cp $(grub_cfg) $(out_dir)/isofiles/boot/grub/
 	@cp $(kernel) $(out_dir)/isofiles/boot/
@@ -70,11 +62,7 @@
 	@mkdir -p $(out_dir)/isofiles/boot/grub
 
 # Compile rust
-<<<<<<< HEAD
 $(rust_kernel): $(rust_crate_dir)/src/**/* $(rust_crate_dir)/*
-=======
-$(rust_kernel): $(rust_crate_dir)/**/*
->>>>>>> d2e39605
 	@cd $(rust_crate_dir) && \
       RUST_TARGET_PATH=$(shell pwd)/$(rust_crate_dir) xargo build --target $(target) $(xargo_flags)
 	@mv $(rust_crate_dir)/target/$(target)/$(build_type)/libflower_kernel.a $(rust_kernel)
